--- conflicted
+++ resolved
@@ -1,22 +1,13 @@
-<<<<<<< HEAD
+import logging
+import sqlite3
 import threading
 import uuid
 from contextlib import contextmanager
 from datetime import datetime
 from typing import Any, Dict, Generator, List, Optional
-=======
-import logging
-import sqlite3
-import threading
-import uuid
-from typing import Any, Dict, List, Optional
-
-logger = logging.getLogger(__name__)
->>>>>>> 37ee3c5e
 
 from pydantic import BaseModel, Field
 
-<<<<<<< HEAD
 # SQLAlchemy and database drivers
 from sqlalchemy import (
     Column,
@@ -38,6 +29,8 @@
 from sqlalchemy.engine.url import make_url
 from sqlalchemy.pool import QueuePool
 
+logger = logging.getLogger(__name__)
+
 
 class HistoryDBConfig(BaseModel):
     """Configuration for the history database."""
@@ -66,7 +59,7 @@
         Initialize database manager with the specified database type and connection URL.
         Args:
             db_type: Type of database (SQLite, PostgreSQL, MySQL)
-            db_url: Complete database connection URL
+            db_url: Complete database connection URL or path
             **kwargs: Additional connection parameters
         """
         self.db_type = db_type
@@ -92,18 +85,242 @@
             # Change database to "postgres" so we can check for and create the target database
             master_url = url_obj.set(database="postgres")
             kwargs.pop("connect_args", None)
+            master_engine = create_engine(
+                master_url.render_as_string(hide_password=False),
+                isolation_level="AUTOCOMMIT",
+                **kwargs,
+            )
+            with master_engine.connect() as conn:
+                result = conn.execute(
+                    text(
+                        "SELECT 1 FROM pg_database WHERE datname = :db_name"
+                    ).bindparam(db_name=db_name)
+                )
+                if not result.fetchone():
+                    conn.execute(text(f'CREATE DATABASE "{db_name}"'))
+            master_engine.dispose()
+
+        # For MySQL: create the database if it does not exist.
+        if db_type == "mysql":
+            url_obj = make_url(db_url)
+            db_name = url_obj.database
+            if not db_name:
+                raise ValueError("No database name specified in db_url for MySQL")
+            # Change database to None to connect to the MySQL server without a specific database
+            master_url = url_obj.set(database=None)
+            kwargs.pop("connect_args", None)
+            master_engine = create_engine(
+                master_url.render_as_string(hide_password=False), **kwargs
+            )
+            with master_engine.connect() as conn:
+                result = conn.execute(
+                    text(f"SHOW DATABASES LIKE '{db_name}'")
+                )
+                if not result.fetchone():
+                    conn.execute(text(f"CREATE DATABASE `{db_name}`"))
+            master_engine.dispose()
+
+        # Create engine and connect
+        engine_kwargs = kwargs.copy()
+        if db_type == "sqlite":
+            engine_kwargs.setdefault("poolclass", QueuePool)
+            engine_kwargs.setdefault("pool_size", 10)
+            engine_kwargs.setdefault("max_overflow", 20)
+
+        self._engine = create_engine(db_url, **engine_kwargs)
+
+        # Define table schema with new group chat fields
+        self.metadata = MetaData()
+        self.history_table = Table(
+            "history",
+            self.metadata,
+            Column("id", String(36), primary_key=True),
+            Column("memory_id", String(255), nullable=False),
+            Column("old_memory", String, nullable=True),
+            Column("new_memory", String, nullable=True),
+            Column("new_value", String, nullable=True),  # Keep for compatibility
+            Column("event", String(50), nullable=False),
+            Column("created_at", DateTime, nullable=True),
+            Column("updated_at", DateTime, nullable=True),
+            Column("is_deleted", Integer, default=0),
+            # New group chat fields
+            Column("actor_id", String(255), nullable=True),
+            Column("role", String(100), nullable=True),
+        )
+
+        # Create tables
+        self.metadata.create_all(self._engine)
+        self._migrate_history_table()
+
+    def _migrate_history_table(self) -> None:
+        """
+        Migrate existing history table to support new schema with group chat fields.
+        This handles both old schemas and adds the new actor_id/role columns if needed.
+        """
+        with self._lock:
             try:
-                master_engine = create_engine(
-                    master_url.render_as_string(hide_password=False),
-                    isolation_level="AUTOCOMMIT",
-                    **kwargs,
-                )
-                with master_engine.connect() as conn:
-                    result = conn.execute(
-                        text("SELECT 1 FROM pg_database WHERE datname=:dbname"),
-                        {"dbname": db_name},
-=======
+                inspector = inspect(self._engine)
+                if not inspector.has_table("history"):
+                    return  # No table to migrate
+
+                # Get current columns
+                current_columns = {col["name"] for col in inspector.get_columns("history")}
+                expected_columns = {
+                    "id", "memory_id", "old_memory", "new_memory", "event",
+                    "created_at", "updated_at", "is_deleted", "actor_id", "role", "new_value"
+                }
+
+                missing_columns = expected_columns - current_columns
+                if not missing_columns:
+                    return  # Already up to date
+
+                logger.info(f"Migrating history table, adding columns: {missing_columns}")
+
+                # Add missing columns
+                with self._engine.begin() as conn:
+                    if "actor_id" in missing_columns:
+                        if self.db_type == "sqlite":
+                            conn.execute(text("ALTER TABLE history ADD COLUMN actor_id TEXT"))
+                        elif self.db_type == "postgresql":
+                            conn.execute(text("ALTER TABLE history ADD COLUMN actor_id VARCHAR(255)"))
+                        elif self.db_type == "mysql":
+                            conn.execute(text("ALTER TABLE history ADD COLUMN actor_id VARCHAR(255)"))
+
+                    if "role" in missing_columns:
+                        if self.db_type == "sqlite":
+                            conn.execute(text("ALTER TABLE history ADD COLUMN role TEXT"))
+                        elif self.db_type == "postgresql":
+                            conn.execute(text("ALTER TABLE history ADD COLUMN role VARCHAR(100)"))
+                        elif self.db_type == "mysql":
+                            conn.execute(text("ALTER TABLE history ADD COLUMN role VARCHAR(100)"))
+
+                    if "new_value" in missing_columns:
+                        if self.db_type == "sqlite":
+                            conn.execute(text("ALTER TABLE history ADD COLUMN new_value TEXT"))
+                        elif self.db_type == "postgresql":
+                            conn.execute(text("ALTER TABLE history ADD COLUMN new_value TEXT"))
+                        elif self.db_type == "mysql":
+                            conn.execute(text("ALTER TABLE history ADD COLUMN new_value TEXT"))
+
+            except Exception as e:
+                logger.error(f"Failed to migrate history table: {e}")
+                raise
+
+    @contextmanager
+    def _get_connection(self) -> Generator[Connection, None, None]:
+        """Context manager for database connections."""
+        connection = self._engine.connect()
+        try:
+            yield connection
+        finally:
+            connection.close()
+
+    def _ensure_datetime(self, value):
+        """Ensure the value is a datetime object or convert from ISO string."""
+        if value is None:
+            return None
+        if isinstance(value, datetime):
+            return value
+        if isinstance(value, str):
+            try:
+                # Try parsing ISO format
+                return datetime.fromisoformat(value.replace("Z", "+00:00"))
+            except ValueError:
+                pass
+        raise ValueError(
+            "Value must be a datetime object or an ISO format datetime string."
+        )
+
+    def add_history(
+        self,
+        memory_id: str,
+        old_memory: Optional[str],
+        new_memory: Optional[str],
+        event: str,
+        *,
+        created_at: Optional[datetime] = None,
+        updated_at: Optional[datetime] = None,
+        is_deleted: int = 0,
+        actor_id: Optional[str] = None,
+        role: Optional[str] = None,
+    ) -> str:
+        """
+        Add a history record to the database.
+        Returns:
+            The ID of the newly created history record.
+        """
+        now = datetime.now()
+        if created_at is None:
+            created_at = now
+        if updated_at is None:
+            updated_at = now
+        created_at = self._ensure_datetime(created_at)
+        updated_at = self._ensure_datetime(updated_at)
+        record_id = str(uuid.uuid4())
+        
+        with self._lock, self._engine.begin() as conn:
+            stmt = insert(self.history_table).values(
+                id=record_id,
+                memory_id=memory_id,
+                old_memory=old_memory,
+                new_memory=new_memory,
+                new_value=new_memory,  # Keep for compatibility
+                event=event,
+                created_at=created_at,
+                updated_at=updated_at,
+                is_deleted=is_deleted,
+                actor_id=actor_id,
+                role=role,
+            )
+            conn.execute(stmt)
+        return record_id
+
+    def get_history(self, memory_id: str) -> List[Dict[str, Any]]:
+        """Get all history records for a specific memory ID."""
+        with self._lock, self._get_connection() as conn:
+            stmt = (
+                select(self.history_table)
+                .where(self.history_table.c.memory_id == memory_id)
+                .order_by(self.history_table.c.created_at.desc())
+            )
+            result = conn.execute(stmt)
+            return [dict(row._mapping) for row in result]
+
+    def get_all_history(self) -> List[Dict[str, Any]]:
+        """Get all history records."""
+        with self._lock, self._get_connection() as conn:
+            stmt = select(self.history_table).order_by(
+                self.history_table.c.created_at.desc()
+            )
+            result = conn.execute(stmt)
+            return [dict(row._mapping) for row in result]
+
+    def reset(self) -> bool:
+        """Reset the database by dropping and recreating all tables."""
+        try:
+            with self._lock:
+                self.metadata.drop_all(self._engine)
+                self.metadata.create_all(self._engine)
+            return True
+        except Exception as e:
+            logger.error(f"Failed to reset database: {e}")
+            return False
+
+    def close(self):
+        """Close the database connection."""
+        if hasattr(self, "_engine"):
+            self._engine.dispose()
+
+    def __del__(self):
+        self.close()
+
+
 class SQLiteManager:
+    """
+    Simple SQLite manager for backward compatibility and simple use cases.
+    Includes the new group chat functionality from upstream.
+    """
+    
     def __init__(self, db_path: str = ":memory:"):
         self.db_path = db_path
         self.connection = sqlite3.connect(self.db_path, check_same_thread=False)
@@ -182,389 +399,35 @@
 
                 # Drop the old table
                 cur.execute("DROP TABLE history_old")
-
-                # Commit the transaction
                 self.connection.execute("COMMIT")
                 logger.info("History table migration completed successfully.")
 
             except Exception as e:
-                # Rollback the transaction on any error
                 self.connection.execute("ROLLBACK")
-                logger.error(f"History table migration failed: {e}")
+                logger.error(f"Failed to migrate history table: {e}")
                 raise
 
     def _create_history_table(self) -> None:
+        """Create the history table if it doesn't exist."""
         with self._lock:
-            try:
-                self.connection.execute("BEGIN")
-                self.connection.execute(
-                    """
-                    CREATE TABLE IF NOT EXISTS history (
-                        id           TEXT PRIMARY KEY,
-                        memory_id    TEXT,
-                        old_memory   TEXT,
-                        new_memory   TEXT,
-                        event        TEXT,
-                        created_at   DATETIME,
-                        updated_at   DATETIME,
-                        is_deleted   INTEGER,
-                        actor_id     TEXT,
-                        role         TEXT
->>>>>>> 37ee3c5e
-                    )
-                    if result.scalar() is None:
-                        conn.execute(text(f"CREATE DATABASE {db_name}"))
-            except Exception as e:
-                raise ConnectionError(
-                    f"Failed to connect to PostgreSQL or create database: {e}"
-                ) from e
-            finally:
-                master_engine.dispose()
-
-        # Create engine for all database types
-        self._engine = create_engine(db_url, poolclass=QueuePool, **kwargs)
-
-        # Check the engine by performing a simple connection test
-        try:
-            with self._engine.connect() as conn:
-                conn.execute(text("SELECT 1"))
-        except Exception as e:
-            raise ConnectionError(f"Failed to establish connection with engine: {e}")
-
-        # Set up database schema using SQLAlchemy MetaData
-        self.metadata = MetaData()
-        self.history_table = Table(
-            "history",
-            self.metadata,
-            Column("id", String(36), primary_key=True),
-            Column("memory_id", String(255), index=True),
-            Column("old_memory", String),
-            Column("new_memory", String),
-            Column("new_value", String),
-            Column("event", String(255)),
-            Column("created_at", DateTime),
-            Column("updated_at", DateTime, index=True),
-            Column("is_deleted", Integer, default=0),
-        )
-
-        # Migrate and create table
-        self._migrate_history_table()
-        with self._get_connection() as conn:
-            self._create_history_table_sqlalchemy(conn)
-
-    @contextmanager
-    def _get_connection(self) -> Generator[Connection, None, None]:
-        """Context manager for SQLAlchemy connections."""
-        with self._engine.connect() as conn:
-            yield conn
-
-    def _create_history_table_sqlalchemy(self, conn: Connection) -> None:
-        """
-        Create the 'history' table and indexes using raw SQL.
-        This function supports SQLite, PostgreSQL, and MySQL by adjusting types and index syntax.
-        """
-        # Determine SQL types and index syntax based on database type
-        if self.db_type == "sqlite":
-            id_type = "TEXT"
-            memory_id_type = "TEXT"
-            event_type = "TEXT"
-            datetime_type = "DATETIME"
-            index_if_not_exists = "IF NOT EXISTS"
-        elif self.db_type == "postgresql":
-            id_type = "VARCHAR(36)"
-            memory_id_type = "VARCHAR(255)"
-            event_type = "VARCHAR(255)"
-            datetime_type = "TIMESTAMP"
-            index_if_not_exists = "IF NOT EXISTS"
-        elif self.db_type == "mysql":
-            id_type = "VARCHAR(36)"
-            memory_id_type = "VARCHAR(255)"
-            event_type = "VARCHAR(255)"
-            datetime_type = "DATETIME"
-            index_if_not_exists = (
-                ""  # MySQL does not support IF NOT EXISTS for indexes
-            )
-        else:
-            raise ValueError(f"Unsupported db_type: {self.db_type}")
-
-        # Create the history table if it does not exist
-        conn.execute(
-            text(
-                f"""
+            self.connection.execute(
+                """
                 CREATE TABLE IF NOT EXISTS history (
-                    id {id_type} PRIMARY KEY,
-                    memory_id {memory_id_type},
-                    old_memory TEXT,
-                    new_memory TEXT,
-                    new_value TEXT,
-                    event {event_type},
-                    created_at {datetime_type},
-                    updated_at {datetime_type},
-                    is_deleted INTEGER DEFAULT 0
+                    id           TEXT PRIMARY KEY,
+                    memory_id    TEXT,
+                    old_memory   TEXT,
+                    new_memory   TEXT,
+                    event        TEXT,
+                    created_at   DATETIME,
+                    updated_at   DATETIME,
+                    is_deleted   INTEGER,
+                    actor_id     TEXT,
+                    role         TEXT
                 )
-                """
-            )
-        )
-
-        # Create indexes for memory_id and updated_at columns
-        if self.db_type in ("sqlite", "postgresql"):
-            conn.execute(
-                text(
-                    f"CREATE INDEX {index_if_not_exists} idx_history_memory_id ON history(memory_id)"
-                )
-            )
-            conn.execute(
-                text(
-                    f"CREATE INDEX {index_if_not_exists} idx_history_updated_at ON history(updated_at)"
-                )
-            )
-        elif self.db_type == "mysql":
-            # MySQL does not support IF NOT EXISTS for indexes, so check manually
-            idxs = conn.execute(
-                text(
-                    "SHOW INDEX FROM history WHERE Key_name = 'idx_history_memory_id'"
-                )
-            ).fetchall()
-            if not idxs:
-                conn.execute(
-                    text("CREATE INDEX idx_history_memory_id ON history(memory_id)")
-                )
-            idxs2 = conn.execute(
-                text(
-                    "SHOW INDEX FROM history WHERE Key_name = 'idx_history_updated_at'"
-                )
-            ).fetchall()
-            if not idxs2:
-                conn.execute(
-                    text(
-                        "CREATE INDEX idx_history_updated_at ON history(updated_at)"
-                    )
-                )
-                self.connection.execute("COMMIT")
-            except Exception as e:
-                self.connection.execute("ROLLBACK")
-                logger.error(f"Failed to create history table: {e}")
-                raise
-
-<<<<<<< HEAD
-    def _migrate_history_table(self) -> None:
-        """
-        Migrate the 'history' table schema if needed.
-        For SQLite, checks for missing columns and migrates data if the schema has changed.
-        For other databases, assumes migrations are handled externally.
-        """
-        with self._lock:
-            if self.db_type == "sqlite":
-                with self._get_connection() as conn:
-                    # Check if the table exists
-                    result = conn.execute(
-                        text(
-                            "SELECT name FROM sqlite_master WHERE type='table' AND name='history'"
-                        )
-                    ).fetchone()
-                    if result:
-                        # Get current schema
-                        rows = conn.execute(
-                            text("PRAGMA table_info(history)")
-                        ).fetchall()
-                        current_schema = {row[1]: row[2] for row in rows}
-                        expected_schema = {
-                            "id": "TEXT",
-                            "memory_id": "TEXT",
-                            "old_memory": "TEXT",
-                            "new_memory": "TEXT",
-                            "new_value": "TEXT",
-                            "event": "TEXT",
-                            "created_at": "DATETIME",
-                            "updated_at": "DATETIME",
-                            "is_deleted": "INTEGER",
-                        }
-                        # Find missing columns
-                        missing_columns = set(expected_schema.keys()) - set(
-                            current_schema.keys()
-                        )
-                        if missing_columns:
-                            # If schema changed, rename old table, create new one, and migrate data
-                            conn.execute(
-                                text("ALTER TABLE history RENAME TO old_history")
-                            )
-                            self._create_history_table_sqlalchemy(conn)
-                            common_columns = list(
-                                set(current_schema.keys())
-                                & set(expected_schema.keys())
-                            )
-                            cols = ", ".join(common_columns)
-                            conn.execute(
-                                text(
-                                    f"INSERT INTO history ({cols}) SELECT {cols} FROM old_history"
-                                )
-                            )
-                            conn.execute(text("DROP TABLE old_history"))
-            else:
-                # For PostgreSQL/MySQL, assume migrations are handled externally (e.g., Alembic)
-                with self._engine.begin() as conn:
-                    inspector = inspect(conn)
-                    tables = inspector.get_table_names()
-                    if "history" in tables:
-                        pass  # No-op for now
-
-    def _create_history_table(self) -> None:
-        """
-        Create the 'history' table if it does not exist.
-        Uses raw SQL for SQLite/MySQL/PostgreSQL, otherwise uses SQLAlchemy metadata.
-        """
-        with self._lock:
-            if self.db_type in ("sqlite", "postgresql", "mysql"):
-                with self._get_connection() as conn:
-                    self._create_history_table_sqlalchemy(conn)
-            else:
-                self.metadata.create_all(self._engine, tables=[self.history_table])
-
-    def _ensure_datetime(self, dt: Any) -> datetime:
-        """
-        Ensure the input is a datetime object.
-        Converts from ISO format string if needed, otherwise raises TypeError.
-        """
-        if isinstance(dt, datetime):
-            return dt
-        if isinstance(dt, str):
-            try:
-                return datetime.fromisoformat(dt)
-            except Exception as e:
-                raise TypeError(f"Invalid datetime string provided: {dt}") from e
-        raise TypeError(
-            "Value must be a datetime object or an ISO format datetime string."
-        )
-
-    def add_history(
-        self,
-        memory_id: str,
-        old_memory: str,
-        new_memory: str,
-        event: str,
-        created_at: Optional[datetime] = None,
-        updated_at: Optional[datetime] = None,
-        is_deleted: int = 0,
-    ) -> str:
-        """
-        Add a history record to the database.
-        Returns:
-            The ID of the newly created history record.
-        """
-        now = datetime.now()
-        if created_at is None:
-            created_at = now
-        if updated_at is None:
-            updated_at = now
-        created_at = self._ensure_datetime(created_at)
-        updated_at = self._ensure_datetime(updated_at)
-        record_id = str(uuid.uuid4())
-        with self._lock, self._engine.begin() as conn:
-            stmt = insert(self.history_table).values(
-                id=record_id,
-                memory_id=memory_id,
-                old_memory=old_memory,
-                new_memory=new_memory,
-                new_value=new_memory,
-                event=event,
-                created_at=created_at,
-                updated_at=updated_at,
-                is_deleted=is_deleted,
-            )
-            conn.execute(stmt)
-        return record_id
-
-    def get_history(self, memory_id: str) -> List[Dict[str, Any]]:
-        """
-        Get all non-deleted history records for a specific memory ID, ordered by updated_at ascending.
-        Returns:
-            List of history records as dictionaries.
-        """
-        with self._lock, self._engine.connect() as conn:
-            query = (
-                select(
-                    self.history_table.c.id,
-                    self.history_table.c.memory_id,
-                    self.history_table.c.old_memory,
-                    self.history_table.c.new_memory,
-                    self.history_table.c.event,
-                    self.history_table.c.created_at,
-                    self.history_table.c.updated_at,
-                )
-                .where(
-                    self.history_table.c.memory_id == memory_id,
-                    self.history_table.c.is_deleted == 0,
-                )
-                .order_by(self.history_table.c.updated_at.asc())
-            )
-            result = conn.execute(query)
-            rows = result.fetchall()
-            return [
-                {
-                    "id": row[0],
-                    "memory_id": row[1],
-                    "old_memory": row[2],
-                    "new_memory": row[3],
-                    "event": row[4],
-                    "created_at": row[5],
-                    "updated_at": row[6],
-                }
-                for row in rows
-            ]
-
-    def delete_history(self, memory_id: str) -> int:
-        """
-        Soft delete all history records for a specific memory ID (set is_deleted=1).
-        Returns:
-            Number of records marked as deleted.
-        """
-        with self._lock, self._engine.begin() as conn:
-            stmt = (
-                update(self.history_table)
-                .where(
-                    self.history_table.c.memory_id == memory_id,
-                    self.history_table.c.is_deleted == 0,
-                )
-                .values(is_deleted=1)
-            )
-            result = conn.execute(stmt)
-            return result.rowcount
-
-    def reset(self) -> None:
-        """
-        Reset the database by dropping and recreating the history table.
-        Handles DROP TABLE syntax differences between SQLite, PostgreSQL, and MySQL.
-        """
-        with self._lock, self._engine.begin() as conn:
-            if self.db_type == "sqlite":
-                conn.execute(text("DROP TABLE IF EXISTS history"))
-            elif self.db_type == "postgresql":
-                conn.execute(text("DROP TABLE IF EXISTS history CASCADE"))
-            elif self.db_type == "mysql":
-                conn.execute(text("DROP TABLE IF EXISTS history"))
-            self._create_history_table_sqlalchemy(conn)
-
-    def close(self) -> None:
-        """
-        Properly close and dispose of the SQLAlchemy engine.
-        """
-        if self._engine:
-            self._engine.dispose()
-            self._engine = None
-
-    def __enter__(self):
-        """
-        Enable context manager support for the database manager.
-        """
-        return self
-
-    def __exit__(self, exc_type, exc_val, exc_tb):
-        """
-        Ensure connections are closed when exiting the context.
-        """
-        self.close()
-        return False
-=======
+            """
+            )
+            self.connection.commit()
+
     def add_history(
         self,
         memory_id: str,
@@ -616,46 +479,42 @@
                        created_at, updated_at, is_deleted, actor_id, role
                 FROM history
                 WHERE memory_id = ?
-                ORDER BY created_at ASC, DATETIME(updated_at) ASC
+                ORDER BY created_at DESC
             """,
                 (memory_id,),
             )
-            rows = cur.fetchall()
-
-        return [
-            {
-                "id": r[0],
-                "memory_id": r[1],
-                "old_memory": r[2],
-                "new_memory": r[3],
-                "event": r[4],
-                "created_at": r[5],
-                "updated_at": r[6],
-                "is_deleted": bool(r[7]),
-                "actor_id": r[8],
-                "role": r[9],
-            }
-            for r in rows
-        ]
-
-    def reset(self) -> None:
-        """Drop and recreate the history table."""
+            columns = [col[0] for col in cur.description]
+            return [dict(zip(columns, row)) for row in cur.fetchall()]
+
+    def get_all_history(self) -> List[Dict[str, Any]]:
         with self._lock:
-            try:
-                self.connection.execute("BEGIN")
+            cur = self.connection.execute(
+                """
+                SELECT id, memory_id, old_memory, new_memory, event,
+                       created_at, updated_at, is_deleted, actor_id, role
+                FROM history
+                ORDER BY created_at DESC
+            """
+            )
+            columns = [col[0] for col in cur.description]
+            return [dict(zip(columns, row)) for row in cur.fetchall()]
+
+    def reset(self) -> bool:
+        """Reset the database by dropping and recreating the history table."""
+        try:
+            with self._lock:
                 self.connection.execute("DROP TABLE IF EXISTS history")
-                self.connection.execute("COMMIT")
+                self.connection.commit()
                 self._create_history_table()
-            except Exception as e:
-                self.connection.execute("ROLLBACK")
-                logger.error(f"Failed to reset history table: {e}")
-                raise
-
-    def close(self) -> None:
-        if self.connection:
+            return True
+        except Exception as e:
+            logger.error(f"Failed to reset database: {e}")
+            return False
+
+    def close(self):
+        """Close the database connection."""
+        if hasattr(self, "connection") and self.connection:
             self.connection.close()
-            self.connection = None
 
     def __del__(self):
-        self.close()
->>>>>>> 37ee3c5e
+        self.close()