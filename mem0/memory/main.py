--- conflicted
+++ resolved
@@ -22,11 +22,7 @@
 )
 from mem0.memory.base import MemoryBase
 from mem0.memory.setup import mem0_dir, setup_config
-<<<<<<< HEAD
 from mem0.memory.storage import SQLDatabaseManager
-=======
-from mem0.memory.storage import SQLiteManager
->>>>>>> 37ee3c5e
 from mem0.memory.telemetry import capture_event
 from mem0.memory.utils import (
     get_fact_retrieval_messages,
@@ -119,454 +115,326 @@
 
 
 class Memory(MemoryBase):
-    def __init__(self, config: MemoryConfig = MemoryConfig()):
-        self.config = config
-
-        self.custom_fact_extraction_prompt = self.config.custom_fact_extraction_prompt
-        self.custom_update_memory_prompt = self.config.custom_update_memory_prompt
+    def __init__(self, config: MemoryConfig = None):
+        if config is None:
+            config = MemoryConfig()
+        super().__init__(config)
+
+        self.vector_store = VectorStoreFactory.create(
+            config.vector_store.provider, config.vector_store.config
+        )
+        self.llm = LlmFactory.create(config.llm.provider, config.llm.config)
         self.embedding_model = EmbedderFactory.create(
-            self.config.embedder.provider,
-            self.config.embedder.config,
-            self.config.vector_store.config,
-        )
-        self.vector_store = VectorStoreFactory.create(
-            self.config.vector_store.provider, self.config.vector_store.config
-        )
-        self.llm = LlmFactory.create(self.config.llm.provider, self.config.llm.config)
+            config.embedder.provider, config.embedder.config
+        )
+        self.graph = None
+        if config.graph_store and config.graph_store.provider:
+            self.enable_graph = True
+            try:
+                from mem0.utils.factory import GraphStoreFactory
+
+                self.graph = GraphStoreFactory.create(
+                    config.graph_store.provider, config.graph_store.config
+                )
+            except ImportError as e:
+                logger.error(f"Graph store import failed: {e}")
+                self.enable_graph = False
+        else:
+            self.enable_graph = False
+
+        # Use SQLDatabaseManager for multi-database support
         self.db = SQLDatabaseManager(
-            db_type=self.config.history_db.type, db_url=self.config.history_db.url
-        )
-        self.collection_name = self.config.vector_store.config.collection_name
-        self.api_version = self.config.version
-
-        self.enable_graph = False
-
-        if self.config.graph_store.config:
-            if self.config.graph_store.provider == "memgraph":
-                from mem0.memory.memgraph_memory import MemoryGraph
-            elif self.config.graph_store.provider == "neptune":
-                from mem0.graphs.neptune.main import MemoryGraph
-            else:
-                from mem0.memory.graph_memory import MemoryGraph
-
-            self.graph = MemoryGraph(self.config)
-            self.enable_graph = True
-        else:
-            self.graph = None
-        self.config.vector_store.config.collection_name = "mem0migrations"
-        if self.config.vector_store.provider in ["faiss", "qdrant"]:
-            provider_path = f"migrations_{self.config.vector_store.provider}"
-            self.config.vector_store.config.path = os.path.join(mem0_dir, provider_path)
-            os.makedirs(self.config.vector_store.config.path, exist_ok=True)
-        self._telemetry_vector_store = VectorStoreFactory.create(
-            self.config.vector_store.provider, self.config.vector_store.config
-        )
-        capture_event("mem0.init", self, {"sync_type": "sync"})
-
-    @classmethod
-    def from_config(cls, config_dict: Dict[str, Any]):
-        try:
-            config = cls._process_config(config_dict)
-            config = MemoryConfig(**config_dict)
-        except ValidationError as e:
-            logger.error(f"Configuration validation error: {e}")
-            raise
-        return cls(config)
-
-    @staticmethod
-    def _process_config(config_dict: Dict[str, Any]) -> Dict[str, Any]:
-        if "graph_store" in config_dict:
-            if "vector_store" not in config_dict and "embedder" in config_dict:
-                config_dict["vector_store"] = {}
-                config_dict["vector_store"]["config"] = {}
-                config_dict["vector_store"]["config"]["embedding_model_dims"] = (
-                    config_dict["embedder"]["config"]["embedding_dims"]
-                )
-        try:
-            return config_dict
-        except ValidationError as e:
-            logger.error(f"Configuration validation error: {e}")
-            raise
+            db_type=config.history_db.type,
+            db_url=config.history_db.url,
+        )
+        self.collection_name = config.collection_name
+        self.api_version = config.version
+        logger.info("Memory initialized successfully!")
 
     def add(
         self,
         messages,
-        *,
-        user_id: Optional[str] = None,
-        agent_id: Optional[str] = None,
-        run_id: Optional[str] = None,
-        metadata: Optional[Dict[str, Any]] = None,
-        infer: bool = True,
-        memory_type: Optional[str] = None,
-        prompt: Optional[str] = None,
+        user_id=None,
+        agent_id=None,
+        run_id=None,
+        memory_type=None,
+        infer=True,
+        metadata=None,
+        filters=None,
+        prompt=None,
     ):
         """
-        Create a new memory.
-
-        Adds new memories scoped to a single session id (e.g. `user_id`, `agent_id`, or `run_id`). One of those ids is required.
+        Add a memory to the memory store.
 
         Args:
-            messages (str or List[Dict[str, str]]): The message content or list of messages
-                (e.g., `[{"role": "user", "content": "Hello"}, {"role": "assistant", "content": "Hi"}]`)
-                to be processed and stored.
-            user_id (str, optional): ID of the user creating the memory. Defaults to None.
-            agent_id (str, optional): ID of the agent creating the memory. Defaults to None.
-            run_id (str, optional): ID of the run creating the memory. Defaults to None.
-            metadata (dict, optional): Metadata to store with the memory. Defaults to None.
-            infer (bool, optional): If True (default), an LLM is used to extract key facts from
-                'messages' and decide whether to add, update, or delete related memories.
-                If False, 'messages' are added as raw memories directly.
-            memory_type (str, optional): Specifies the type of memory. Currently, only
-                `MemoryType.PROCEDURAL.value` ("procedural_memory") is explicitly handled for
-                creating procedural memories (typically requires 'agent_id'). Otherwise, memories
-                are treated as general conversational/factual memories.memory_type (str, optional): Type of memory to create. Defaults to None. By default, it creates the short term memories and long term (semantic and episodic) memories. Pass "procedural_memory" to create procedural memories.
-            prompt (str, optional): Prompt to use for the memory creation. Defaults to None.
-
+            messages (str or list): The message(s) to add to the memory store.
+            user_id (str, optional): The user ID associated with the memory.
+            agent_id (str, optional): The agent ID associated with the memory.
+            run_id (str, optional): The run ID associated with the memory.
+            memory_type (str, optional): Type of memory (e.g., 'procedural'). Defaults to None.
+            infer (bool, optional): Whether to infer memory from the messages. Defaults to True.
+            metadata (dict, optional): Additional metadata to store with the memory. Defaults to None.
+            filters (dict, optional): Additional filters to apply when querying. Defaults to None.
+            prompt (str, optional): Custom prompt for memory extraction. Defaults to None.
 
         Returns:
-            dict: A dictionary containing the result of the memory addition operation, typically
-                  including a list of memory items affected (added, updated) under a "results" key,
-                  and potentially "relations" if graph store is enabled.
+            dict: A dictionary containing the result of the memory addition operation.
                   Example for v1.1+: `{"results": [{"id": "...", "memory": "...", "event": "ADD"}]}`
         """
 
-<<<<<<< HEAD
-        filters = filters or {}
-        if user_id:
-            filters["user_id"] = metadata["user_id"] = user_id
-        if agent_id:
-            filters["agent_id"] = metadata["agent_id"] = agent_id
-        if run_id:
-            filters["run_id"] = metadata["run_id"] = run_id
-
-        if not any(key in filters for key in ("user_id", "agent_id", "run_id")):
-            raise ValueError(
-                "One of the filters: user_id, agent_id or run_id is required!"
-            )
-=======
         processed_metadata, effective_filters = _build_filters_and_metadata(
             user_id=user_id,
             agent_id=agent_id,
             run_id=run_id,
             input_metadata=metadata,
         )
->>>>>>> 37ee3c5e
 
         if memory_type is not None and memory_type != MemoryType.PROCEDURAL.value:
             raise ValueError(
-                f"Invalid 'memory_type'. Please pass {MemoryType.PROCEDURAL.value} to create procedural memories."
+                f"Memory type '{memory_type}' is not supported. Only 'procedural' is supported."
             )
 
         if isinstance(messages, str):
             messages = [{"role": "user", "content": messages}]
-
         elif isinstance(messages, dict):
             messages = [messages]
-
         elif not isinstance(messages, list):
             raise ValueError("messages must be str, dict, or list[dict]")
 
         if agent_id is not None and memory_type == MemoryType.PROCEDURAL.value:
-<<<<<<< HEAD
             results = self._create_procedural_memory(
-                messages, metadata=metadata, prompt=prompt
-            )
-=======
-            results = self._create_procedural_memory(messages, metadata=processed_metadata, prompt=prompt)
->>>>>>> 37ee3c5e
+                messages, metadata=processed_metadata, prompt=prompt
+            )
             return results
 
         if self.config.llm.config.get("enable_vision"):
-            messages = parse_vision_messages(
-                messages, self.llm, self.config.llm.config.get("vision_details")
-            )
+            messages = parse_vision_messages(messages)
         else:
             messages = parse_vision_messages(messages)
 
         with concurrent.futures.ThreadPoolExecutor() as executor:
-<<<<<<< HEAD
             future1 = executor.submit(
-                self._add_to_vector_store, messages, metadata, filters, infer
-            )
-            future2 = executor.submit(self._add_to_graph, messages, filters)
-=======
-            future1 = executor.submit(self._add_to_vector_store, messages, processed_metadata, effective_filters, infer)
+                self._add_to_vector_store, messages, processed_metadata, effective_filters, infer
+            )
             future2 = executor.submit(self._add_to_graph, messages, effective_filters)
->>>>>>> 37ee3c5e
 
             concurrent.futures.wait([future1, future2])
 
             vector_store_result = future1.result()
             graph_result = future2.result()
 
-        if self.api_version == "v1.0":
-            warnings.warn(
-                "The current add API output format is deprecated. "
-                "To use the latest format, set `api_version='v1.1'`. "
-                "The current format will be removed in mem0ai 1.1.0 and later versions.",
-                category=DeprecationWarning,
-                stacklevel=2,
-            )
-            return vector_store_result
-
-        if self.enable_graph:
-            return {
-                "results": vector_store_result,
-                "relations": graph_result,
-            }
-
-        return {"results": vector_store_result}
+        returned_memories = vector_store_result
+        if graph_result and self.enable_graph:
+            returned_memories.extend(graph_result)
+
+        keys, encoded_ids = process_telemetry_filters(effective_filters)
+        capture_event(
+            "mem0.add",
+            self,
+            {"version": self.api_version, "keys": keys, "encoded_ids": encoded_ids, "sync_type": "sync"},
+        )
+        return returned_memories
 
     def _add_to_vector_store(self, messages, metadata, filters, infer):
         if not infer:
             returned_memories = []
-<<<<<<< HEAD
-            for message in messages:
-                if message["role"] != "system":
-                    message_embeddings = self.embedding_model.embed(
-                        message["content"], "add"
-                    )
-                    memory_id = self._create_memory(
-                        message["content"], message_embeddings, metadata
-                    )
-                    returned_memories.append(
-                        {"id": memory_id, "memory": message["content"], "event": "ADD"}
-                    )
-=======
             for message_dict in messages:
                 if (
                     not isinstance(message_dict, dict)
-                    or message_dict.get("role") is None
-                    or message_dict.get("content") is None
+                    or message_dict.get("role") == "system"
                 ):
-                    logger.warning(f"Skipping invalid message format: {message_dict}")
                     continue
 
-                if message_dict["role"] == "system":
-                    continue
-
-                per_msg_meta = deepcopy(metadata)
-                per_msg_meta["role"] = message_dict["role"]
-
-                actor_name = message_dict.get("name")
-                if actor_name:
-                    per_msg_meta["actor_id"] = actor_name
-
-                msg_content = message_dict["content"]
-                msg_embeddings = self.embedding_model.embed(msg_content, "add")
-                mem_id = self._create_memory(msg_content, msg_embeddings, per_msg_meta)
-
+                message_embeddings = self.embedding_model.embed(
+                    message_dict["content"], memory_action="add"
+                )
+                memory_id = self._create_memory(
+                    message_dict["content"],
+                    {message_dict["content"]: message_embeddings},
+                    metadata=metadata,
+                )
                 returned_memories.append(
                     {
-                        "id": mem_id,
-                        "memory": msg_content,
+                        "id": memory_id,
+                        "memory": message_dict["content"],
                         "event": "ADD",
-                        "actor_id": actor_name if actor_name else None,
                         "role": message_dict["role"],
                     }
                 )
->>>>>>> 37ee3c5e
             return returned_memories
 
         parsed_messages = parse_messages(messages)
-
-        if self.config.custom_fact_extraction_prompt:
-            system_prompt = self.config.custom_fact_extraction_prompt
-            user_prompt = f"Input:\n{parsed_messages}"
-        else:
-            system_prompt, user_prompt = get_fact_retrieval_messages(parsed_messages)
-
-        response = self.llm.generate_response(
-            messages=[
-                {"role": "system", "content": system_prompt},
-                {"role": "user", "content": user_prompt},
-            ],
-            response_format={"type": "json_object"},
-        )
-
-        try:
-            response = remove_code_blocks(response)
-            new_retrieved_facts = json.loads(response)["facts"]
-        except Exception as e:
-            logger.error(f"Error in new_retrieved_facts: {e}")
-            new_retrieved_facts = []
+        new_retrieved_facts = get_fact_retrieval_messages(
+            messages=parsed_messages,
+            mem0_llm=self.llm,
+            custom_prompt=self.config.custom_fact_extraction_prompt,
+        )
 
         if not new_retrieved_facts:
-            logger.debug("No new facts retrieved from input. Skipping memory update LLM call.")
+            return {"results": []}
 
         retrieved_old_memory = []
         new_message_embeddings = {}
+
         for new_mem in new_retrieved_facts:
-            messages_embeddings = self.embedding_model.embed(new_mem, "add")
+            messages_embeddings = self.embedding_model.embed(
+                new_mem, memory_action="add"
+            )
             new_message_embeddings[new_mem] = messages_embeddings
             existing_memories = self.vector_store.search(
                 query=new_mem,
                 vectors=messages_embeddings,
+                filters=filters,
                 limit=5,
-                filters=filters,
-            )
-            for mem in existing_memories:
-                retrieved_old_memory.append({"id": mem.id, "text": mem.payload["data"]})
-
-        unique_data = {}
-        for item in retrieved_old_memory:
-            unique_data[item["id"]] = item
-        retrieved_old_memory = list(unique_data.values())
-        logger.info(f"Total existing memories: {len(retrieved_old_memory)}")
-
-        # mapping UUIDs with integers for handling UUID hallucinations
+            )[0]
+
+            relevant_memories = [
+                mem for mem in existing_memories if float(mem.score) >= 0.7
+            ]
+
+            if relevant_memories:
+                retrieved_old_memory.extend(relevant_memories[:5])
+
         temp_uuid_mapping = {}
         for idx, item in enumerate(retrieved_old_memory):
             temp_uuid_mapping[str(idx)] = item["id"]
             retrieved_old_memory[idx]["id"] = str(idx)
 
-<<<<<<< HEAD
-        function_calling_prompt = get_update_memory_messages(
-            retrieved_old_memory,
-            new_retrieved_facts,
-            self.config.custom_update_memory_prompt,
-        )
-
-        try:
-            new_memories_with_actions = self.llm.generate_response(
-                messages=[{"role": "user", "content": function_calling_prompt}],
-                response_format={"type": "json_object"},
-=======
         if new_retrieved_facts:
             function_calling_prompt = get_update_memory_messages(
                 retrieved_old_memory, new_retrieved_facts, self.config.custom_update_memory_prompt
->>>>>>> 37ee3c5e
             )
 
             try:
-                response: str = self.llm.generate_response(
+                new_memories_with_actions = self.llm.generate_response(
                     messages=[{"role": "user", "content": function_calling_prompt}],
                     response_format={"type": "json_object"},
                 )
+
+                try:
+                    new_memories_with_actions = json.loads(
+                        new_memories_with_actions.get("content", "{}")
+                    )
+                except json.JSONDecodeError:
+                    new_memories_with_actions = {}
+
             except Exception as e:
-                logger.error(f"Error in new memory actions response: {e}")
-                response = ""
-
+                logger.error(f"Error processing memory: {e}")
+                return {"results": []}
+
+        returned_memories = []
+
+        for resp in new_memories_with_actions.get("memory", []):
+            logger.info(resp)
             try:
-                response = remove_code_blocks(response)
-                new_memories_with_actions = json.loads(response)
-            except Exception as e:
-                logger.error(f"Invalid JSON response: {e}")
-                new_memories_with_actions = {}
-        else:
-            new_memories_with_actions = {}
-
-        returned_memories = []
-        try:
-            for resp in new_memories_with_actions.get("memory", []):
-                logger.info(resp)
-                try:
-<<<<<<< HEAD
-                    if not resp.get("text"):
-                        logging.info(
-                            "Skipping memory entry because of empty `text` field."
-                        )
-=======
-                    action_text = resp.get("text")
-                    if not action_text:
-                        logger.info("Skipping memory entry because of empty `text` field.")
->>>>>>> 37ee3c5e
-                        continue
-
-                    event_type = resp.get("event")
+                action_text = resp.get("text")
+                if not action_text:
+                    logger.info("Skipping memory entry because of empty `text` field.")
+                    continue
+
+                event_type = resp.get("event")
+                if event_type in ["ADD", "UPDATE"]:
+                    embeddings = new_message_embeddings.get(action_text) or self.embedding_model.embed(
+                        action_text, memory_action="update"
+                    )
+
                     if event_type == "ADD":
                         memory_id = self._create_memory(
-                            data=action_text,
-                            existing_embeddings=new_message_embeddings,
-                            metadata=deepcopy(metadata),
-                        )
-                        returned_memories.append({"id": memory_id, "memory": action_text, "event": event_type})
-                    elif event_type == "UPDATE":
-                        self._update_memory(
-                            memory_id=temp_uuid_mapping[resp.get("id")],
-                            data=action_text,
-                            existing_embeddings=new_message_embeddings,
-                            metadata=deepcopy(metadata),
+                            action_text, {action_text: embeddings}, metadata=metadata
                         )
                         returned_memories.append(
-                            {
-                                "id": temp_uuid_mapping[resp.get("id")],
-                                "memory": action_text,
-                                "event": event_type,
-                                "previous_memory": resp.get("old_memory"),
-                            }
+                            {"id": memory_id, "memory": action_text, "event": "ADD"}
                         )
-                    elif event_type == "DELETE":
-                        self._delete_memory(memory_id=temp_uuid_mapping[resp.get("id")])
+                    elif event_type == "UPDATE":
+                        memory_id = temp_uuid_mapping.get(resp.get("id"))
+                        if memory_id:
+                            self._update_memory(
+                                memory_id, action_text, {action_text: embeddings}, metadata=metadata
+                            )
+                            returned_memories.append(
+                                {"id": memory_id, "memory": action_text, "event": "UPDATE"}
+                            )
+
+                elif event_type == "DELETE":
+                    memory_id = temp_uuid_mapping.get(resp.get("id"))
+                    if memory_id:
+                        self._delete_memory(memory_id)
                         returned_memories.append(
-                            {
-                                "id": temp_uuid_mapping[resp.get("id")],
-                                "memory": action_text,
-                                "event": event_type,
-                            }
+                            {"id": memory_id, "event": "DELETE"}
                         )
-                    elif event_type == "NONE":
-                        logger.info("NOOP for Memory.")
-                except Exception as e:
-                    logger.error(f"Error processing memory action: {resp}, Error: {e}")
+
+            except Exception as e:
+                logger.error(f"Error processing memory: {e}")
+                continue
+
+        return {"results": returned_memories}
+
+    def _add_to_graph(self, messages, filters):
+        if not self.enable_graph:
+            return []
+
+        try:
+            return self.graph.add(
+                [m for m in messages if m.get("role") != "system"], filters=filters
+            )
         except Exception as e:
-            logger.error(f"Error iterating new_memories_with_actions: {e}")
-
-        keys, encoded_ids = process_telemetry_filters(filters)
+            logger.error(f"Error adding to graph: {e}")
+            return []
+
+    def get_all(
+        self,
+        *,
+        user_id: Optional[str] = None,
+        agent_id: Optional[str] = None,
+        run_id: Optional[str] = None,
+        limit: int = 100,
+        filters: Optional[Dict[str, Any]] = None,
+    ):
+        """
+        Get all memories matching the filters.
+
+        Args:
+            user_id (str, optional): The user ID to filter memories.
+            agent_id (str, optional): The agent ID to filter memories.
+            run_id (str, optional): The run ID to filter memories.
+            limit (int, optional): The maximum number of memories to return. Defaults to 100.
+            filters (dict, optional): Additional filters to apply when querying memories.
+                `filters={"actor_id": "some_user"}`.
+            limit (int, optional): The maximum number of memories to return. Defaults to 100.
+        """
+        processed_metadata, effective_filters = _build_filters_and_metadata(
+            user_id=user_id, agent_id=agent_id, run_id=run_id, input_filters=filters
+        )
+
+        keys, encoded_ids = process_telemetry_filters(effective_filters)
         capture_event(
-            "mem0.add",
+            "mem0.get_all",
             self,
-<<<<<<< HEAD
-            {
-                "version": self.api_version,
-                "keys": list(filters.keys()),
-                "sync_type": "sync",
-            },
-=======
             {"version": self.api_version, "keys": keys, "encoded_ids": encoded_ids, "sync_type": "sync"},
->>>>>>> 37ee3c5e
-        )
-        return returned_memories
-
-    def _add_to_graph(self, messages, filters):
-        added_entities = []
+        )
+
+        with concurrent.futures.ThreadPoolExecutor() as executor:
+            future_memories = executor.submit(self._get_all_from_vector_store, effective_filters, limit)
+            future_graph_entities = (
+                executor.submit(self.graph.get_all, effective_filters, limit) if self.enable_graph else None
+            )
+
+            concurrent.futures.wait(
+                [future_graph_entities, future_memories] if future_graph_entities else [future_memories]
+            )
+
+            all_memories_result = future_memories.result()
+            graph_entities_result = future_graph_entities.result() if future_graph_entities else None
+
         if self.enable_graph:
-            if filters.get("user_id") is None:
-                filters["user_id"] = "user"
-
-            data = "\n".join(
-                [
-                    msg["content"]
-                    for msg in messages
-                    if "content" in msg and msg["role"] != "system"
-                ]
-            )
-            added_entities = self.graph.add(data, filters)
-
-        return added_entities
-
-    def get(self, memory_id):
-        """
-        Retrieve a memory by ID.
-
-        Args:
-            memory_id (str): ID of the memory to retrieve.
-
-        Returns:
-            dict: Retrieved memory.
-        """
-        capture_event("mem0.get", self, {"memory_id": memory_id, "sync_type": "sync"})
-        memory = self.vector_store.get(vector_id=memory_id)
-        if not memory:
-            return None
-
-<<<<<<< HEAD
-        filters = {
-            key: memory.payload[key]
-            for key in ["user_id", "agent_id", "run_id"]
-            if memory.payload.get(key)
-        }
-=======
+            return {"results": all_memories_result, "relations": graph_entities_result}
+        else:
+            return {"results": all_memories_result}
+
+    def _get_all_from_vector_store(self, filters, limit):
+        memories = self.vector_store.list(filters=filters, limit=limit)
+        actual_memories = memories[0] if memories else []
+
         promoted_payload_keys = [
             "user_id",
             "agent_id",
@@ -574,210 +442,17 @@
             "actor_id",
             "role",
         ]
-
         core_and_promoted_keys = {"data", "hash", "created_at", "updated_at", "id", *promoted_payload_keys}
->>>>>>> 37ee3c5e
-
-        result_item = MemoryItem(
-            id=memory.id,
-            memory=memory.payload["data"],
-            hash=memory.payload.get("hash"),
-            created_at=memory.payload.get("created_at"),
-            updated_at=memory.payload.get("updated_at"),
-        ).model_dump()
-
-<<<<<<< HEAD
-        # Add metadata if there are additional keys
-        excluded_keys = {
-            "user_id",
-            "agent_id",
-            "run_id",
-            "hash",
-            "data",
-            "created_at",
-            "updated_at",
-            "id",
-        }
-        additional_metadata = {
-            k: v for k, v in memory.payload.items() if k not in excluded_keys
-        }
-        if additional_metadata:
-            memory_item["metadata"] = additional_metadata
-=======
-        for key in promoted_payload_keys:
-            if key in memory.payload:
-                result_item[key] = memory.payload[key]
->>>>>>> 37ee3c5e
-
-        additional_metadata = {k: v for k, v in memory.payload.items() if k not in core_and_promoted_keys}
-        if additional_metadata:
-            result_item["metadata"] = additional_metadata
-
-        return result_item
-
-    def get_all(
-        self,
-        *,
-        user_id: Optional[str] = None,
-        agent_id: Optional[str] = None,
-        run_id: Optional[str] = None,
-        filters: Optional[Dict[str, Any]] = None,
-        limit: int = 100,
-    ):
-        """
-        List all memories.
-
-        Args:
-            user_id (str, optional): user id
-            agent_id (str, optional): agent id
-            run_id (str, optional): run id
-            filters (dict, optional): Additional custom key-value filters to apply to the search.
-                These are merged with the ID-based scoping filters. For example,
-                `filters={"actor_id": "some_user"}`.
-            limit (int, optional): The maximum number of memories to return. Defaults to 100.
-
-        Returns:
-            dict: A dictionary containing a list of memories under the "results" key,
-                  and potentially "relations" if graph store is enabled. For API v1.0,
-                  it might return a direct list (see deprecation warning).
-                  Example for v1.1+: `{"results": [{"id": "...", "memory": "...", ...}]}`
-        """
-
-<<<<<<< HEAD
-        capture_event(
-            "mem0.get_all",
-            self,
-            {"limit": limit, "keys": list(filters.keys()), "sync_type": "sync"},
-        )
-
-        with concurrent.futures.ThreadPoolExecutor() as executor:
-            future_memories = executor.submit(
-                self._get_all_from_vector_store, filters, limit
-            )
-            future_graph_entities = (
-                executor.submit(self.graph.get_all, filters, limit)
-                if self.enable_graph
-                else None
-=======
-        _, effective_filters = _build_filters_and_metadata(
-            user_id=user_id, agent_id=agent_id, run_id=run_id, input_filters=filters
-        )
-
-        if not any(key in effective_filters for key in ("user_id", "agent_id", "run_id")):
-            raise ValueError("At least one of 'user_id', 'agent_id', or 'run_id' must be specified.")
-
-        keys, encoded_ids = process_telemetry_filters(effective_filters)
-        capture_event(
-            "mem0.get_all", self, {"limit": limit, "keys": keys, "encoded_ids": encoded_ids, "sync_type": "sync"}
-        )
-
-        with concurrent.futures.ThreadPoolExecutor() as executor:
-            future_memories = executor.submit(self._get_all_from_vector_store, effective_filters, limit)
-            future_graph_entities = (
-                executor.submit(self.graph.get_all, effective_filters, limit) if self.enable_graph else None
->>>>>>> 37ee3c5e
-            )
-
-            concurrent.futures.wait(
-                [future_memories, future_graph_entities]
-                if future_graph_entities
-                else [future_memories]
-            )
-
-<<<<<<< HEAD
-            all_memories = future_memories.result()
-            graph_entities = (
-                future_graph_entities.result() if future_graph_entities else None
-            )
-=======
-            all_memories_result = future_memories.result()
-            graph_entities_result = future_graph_entities.result() if future_graph_entities else None
->>>>>>> 37ee3c5e
-
-        if self.enable_graph:
-            return {"results": all_memories_result, "relations": graph_entities_result}
-
-        if self.api_version == "v1.0":
-            warnings.warn(
-                "The current get_all API output format is deprecated. "
-                "To use the latest format, set `api_version='v1.1'` (which returns a dict with a 'results' key). "
-                "The current format (direct list for v1.0) will be removed in mem0ai 1.1.0 and later versions.",
-                category=DeprecationWarning,
-                stacklevel=2,
-            )
-            return all_memories_result
-        else:
-            return {"results": all_memories_result}
-
-    def _get_all_from_vector_store(self, filters, limit):
-        memories_result = self.vector_store.list(filters=filters, limit=limit)
-        actual_memories = (
-            memories_result[0]
-            if isinstance(memories_result, (tuple, list)) and len(memories_result) > 0
-            else memories_result
-        )
-
-        promoted_payload_keys = [
-            "user_id",
-            "agent_id",
-            "run_id",
-<<<<<<< HEAD
-            "hash",
-            "data",
-            "created_at",
-            "updated_at",
-            "id",
-        }
-        all_memories = [
-            {
-                **MemoryItem(
-                    id=mem.id,
-                    memory=mem.payload["data"],
-                    hash=mem.payload.get("hash"),
-                    created_at=mem.payload.get("created_at"),
-                    updated_at=mem.payload.get("updated_at"),
-                ).model_dump(exclude={"score"}),
-                **{
-                    key: mem.payload[key]
-                    for key in ["user_id", "agent_id", "run_id"]
-                    if key in mem.payload
-                },
-                **(
-                    {
-                        "metadata": {
-                            k: v
-                            for k, v in mem.payload.items()
-                            if k not in excluded_keys
-                        }
-                    }
-                    if any(k for k in mem.payload if k not in excluded_keys)
-                    else {}
-                ),
-            }
-            for mem in memories[0]
-=======
-            "actor_id",
-            "role",
->>>>>>> 37ee3c5e
-        ]
-        core_and_promoted_keys = {"data", "hash", "created_at", "updated_at", "id", *promoted_payload_keys}
-
-<<<<<<< HEAD
-    def search(
-        self, query, user_id=None, agent_id=None, run_id=None, limit=100, filters=None
-    ):
-        """
-        Search for memories.
-=======
+
         formatted_memories = []
         for mem in actual_memories:
             memory_item_dict = MemoryItem(
                 id=mem.id,
-                memory=mem.payload["data"],
-                hash=mem.payload.get("hash"),
+                memory=mem.payload.get("data", ""),
+                hash=mem.payload.get("hash", ""),
                 created_at=mem.payload.get("created_at"),
                 updated_at=mem.payload.get("updated_at"),
-            ).model_dump(exclude={"score"})
+            ).model_dump()
 
             for key in promoted_payload_keys:
                 if key in mem.payload:
@@ -786,7 +461,6 @@
             additional_metadata = {k: v for k, v in mem.payload.items() if k not in core_and_promoted_keys}
             if additional_metadata:
                 memory_item_dict["metadata"] = additional_metadata
->>>>>>> 37ee3c5e
 
             formatted_memories.append(memory_item_dict)
 
@@ -805,33 +479,26 @@
     ):
         """
         Searches for memories based on a query
+
         Args:
-            query (str): Query to search for.
-            user_id (str, optional): ID of the user to search for. Defaults to None.
-            agent_id (str, optional): ID of the agent to search for. Defaults to None.
-            run_id (str, optional): ID of the run to search for. Defaults to None.
-            limit (int, optional): Limit the number of results. Defaults to 100.
-            filters (dict, optional): Filters to apply to the search. Defaults to None..
-            threshold (float, optional): Minimum score for a memory to be included in the results. Defaults to None.
+            query (str): The query to search for.
+            user_id (str, optional): The user ID to filter memories.
+            agent_id (str, optional): The agent ID to filter memories.
+            run_id (str, optional): The run ID to filter memories.
+            limit (int, optional): The maximum number of memories to return. Defaults to 100.
+            filters (dict, optional): Additional filters to apply when querying memories.
+                `filters={"actor_id": "some_user"}`.
+            threshold (float, optional): The minimum similarity threshold for returned memories.
 
         Returns:
-            dict: A dictionary containing the search results, typically under a "results" key,
-                  and potentially "relations" if graph store is enabled.
-                  Example for v1.1+: `{"results": [{"id": "...", "memory": "...", "score": 0.8, ...}]}`
+            dict: A dictionary containing the search results.
         """
-        _, effective_filters = _build_filters_and_metadata(
+        processed_metadata, effective_filters = _build_filters_and_metadata(
             user_id=user_id, agent_id=agent_id, run_id=run_id, input_filters=filters
         )
 
-<<<<<<< HEAD
-        if not any(key in filters for key in ("user_id", "agent_id", "run_id")):
-            raise ValueError(
-                "One of the filters: user_id, agent_id or run_id is required!"
-            )
-=======
         if not any(key in effective_filters for key in ("user_id", "agent_id", "run_id")):
             raise ValueError("At least one of 'user_id', 'agent_id', or 'run_id' must be specified.")
->>>>>>> 37ee3c5e
 
         keys, encoded_ids = process_telemetry_filters(effective_filters)
         capture_event(
@@ -840,123 +507,63 @@
             {
                 "limit": limit,
                 "version": self.api_version,
-<<<<<<< HEAD
-                "keys": list(filters.keys()),
-                "sync_type": "sync",
-=======
                 "keys": keys,
                 "encoded_ids": encoded_ids,
                 "sync_type": "sync",
                 "threshold": threshold,
->>>>>>> 37ee3c5e
             },
         )
 
         with concurrent.futures.ThreadPoolExecutor() as executor:
-<<<<<<< HEAD
-            future_memories = executor.submit(
-                self._search_vector_store, query, filters, limit
-            )
-            future_graph_entities = (
-                executor.submit(self.graph.search, query, filters, limit)
-                if self.enable_graph
-                else None
-=======
             future_memories = executor.submit(self._search_vector_store, query, effective_filters, limit, threshold)
             future_graph_entities = (
                 executor.submit(self.graph.search, query, effective_filters, limit) if self.enable_graph else None
->>>>>>> 37ee3c5e
             )
 
             concurrent.futures.wait(
-                [future_memories, future_graph_entities]
-                if future_graph_entities
-                else [future_memories]
-            )
-
-            original_memories = future_memories.result()
-            graph_entities = (
-                future_graph_entities.result() if future_graph_entities else None
-            )
+                [future_graph_entities, future_memories] if future_graph_entities else [future_memories]
+            )
+
+            memories_result = future_memories.result()
+            graph_entities_result = future_graph_entities.result() if future_graph_entities else None
 
         if self.enable_graph:
-            return {"results": original_memories, "relations": graph_entities}
-
-        if self.api_version == "v1.0":
-            warnings.warn(
-                "The current search API output format is deprecated. "
-                "To use the latest format, set `api_version='v1.1'`. "
-                "The current format will be removed in mem0ai 1.1.0 and later versions.",
-                category=DeprecationWarning,
-                stacklevel=2,
-            )
-            return {"results": original_memories}
+            return {"results": memories_result, "relations": graph_entities_result}
         else:
-            return {"results": original_memories}
-
-    def _search_vector_store(self, query, filters, limit, threshold: Optional[float] = None):
-        embeddings = self.embedding_model.embed(query, "search")
+            return {"results": memories_result}
+
+    def _search_vector_store(self, query, filters, limit, threshold=None):
+        embeddings = self.embedding_model.embed(query, memory_action="search")
         memories = self.vector_store.search(
-            query=query, vectors=embeddings, limit=limit, filters=filters
-        )
+            query=query,
+            vectors=embeddings,
+            filters=filters,
+            limit=limit,
+        )[0]
+
+        # Apply threshold filtering if specified
+        if threshold is not None:
+            memories = [mem for mem in memories if float(mem.score) >= threshold]
 
         promoted_payload_keys = [
             "user_id",
             "agent_id",
             "run_id",
-<<<<<<< HEAD
-            "hash",
-            "data",
-            "created_at",
-            "updated_at",
-            "id",
-        }
-
-        original_memories = [
-            {
-                **MemoryItem(
-                    id=mem.id,
-                    memory=mem.payload["data"],
-                    hash=mem.payload.get("hash"),
-                    created_at=mem.payload.get("created_at"),
-                    updated_at=mem.payload.get("updated_at"),
-                    score=mem.score,
-                ).model_dump(),
-                **{
-                    key: mem.payload[key]
-                    for key in ["user_id", "agent_id", "run_id"]
-                    if key in mem.payload
-                },
-                **(
-                    {
-                        "metadata": {
-                            k: v
-                            for k, v in mem.payload.items()
-                            if k not in excluded_keys
-                        }
-                    }
-                    if any(k for k in mem.payload if k not in excluded_keys)
-                    else {}
-                ),
-            }
-            for mem in memories
-=======
             "actor_id",
             "role",
->>>>>>> 37ee3c5e
         ]
 
         core_and_promoted_keys = {"data", "hash", "created_at", "updated_at", "id", *promoted_payload_keys}
 
-        original_memories = []
+        formatted_memories = []
         for mem in memories:
             memory_item_dict = MemoryItem(
                 id=mem.id,
-                memory=mem.payload["data"],
-                hash=mem.payload.get("hash"),
+                memory=mem.payload.get("data", ""),
+                hash=mem.payload.get("hash", ""),
                 created_at=mem.payload.get("created_at"),
                 updated_at=mem.payload.get("updated_at"),
-                score=mem.score,
+                score=mem.score,  # Include similarity score
             ).model_dump()
 
             for key in promoted_payload_keys:
@@ -967,54 +574,26 @@
             if additional_metadata:
                 memory_item_dict["metadata"] = additional_metadata
 
-            if threshold is None or mem.score >= threshold:
-                original_memories.append(memory_item_dict)
-
-        return original_memories
-
-    def update(self, memory_id, data):
-        """
-        Update a memory by ID.
-
-        Args:
-            memory_id (str): ID of the memory to update.
-            data (dict): Data to update the memory with.
-
-        Returns:
-            dict: Updated memory.
-        """
-        capture_event(
-            "mem0.update", self, {"memory_id": memory_id, "sync_type": "sync"}
-        )
-
-        existing_embeddings = {data: self.embedding_model.embed(data, "update")}
-
-        self._update_memory(memory_id, data, existing_embeddings)
-        return {"message": "Memory updated successfully!"}
+            formatted_memories.append(memory_item_dict)
+
+        return formatted_memories
 
     def delete(self, memory_id):
-        """
-        Delete a memory by ID.
-
-        Args:
-            memory_id (str): ID of the memory to delete.
-        """
-        capture_event(
-            "mem0.delete", self, {"memory_id": memory_id, "sync_type": "sync"}
-        )
-        self._delete_memory(memory_id)
-        return {"message": "Memory deleted successfully!"}
-
-    def delete_all(self, user_id: Optional[str] = None, agent_id: Optional[str] = None, run_id: Optional[str] = None):
-        """
-        Delete all memories.
-
-        Args:
-            user_id (str, optional): ID of the user to delete memories for. Defaults to None.
-            agent_id (str, optional): ID of the agent to delete memories for. Defaults to None.
-            run_id (str, optional): ID of the run to delete memories for. Defaults to None.
-        """
-        filters: Dict[str, Any] = {}
+        """Delete a memory by ID."""
+        try:
+            self._delete_memory(memory_id)
+            capture_event(
+                "mem0.delete", self, {"memory_id": memory_id, "sync_type": "sync"}
+            )
+            return {"message": "Memory deleted"}
+        except Exception as e:
+            raise ValueError(f"Memory with ID {memory_id} not found: {e}")
+
+    def delete_all(self, user_id=None, agent_id=None, run_id=None, filters=None):
+        """Delete all memories matching the filters."""
+        if filters is None:
+            filters = {}
+
         if user_id:
             filters["user_id"] = user_id
         if agent_id:
@@ -1027,65 +606,42 @@
                 "At least one filter is required to delete all memories. If you want to delete all memories, use the `reset()` method."
             )
 
-<<<<<<< HEAD
-        capture_event(
-            "mem0.delete_all", self, {"keys": list(filters.keys()), "sync_type": "sync"}
-        )
-=======
         keys, encoded_ids = process_telemetry_filters(filters)
         capture_event("mem0.delete_all", self, {"keys": keys, "encoded_ids": encoded_ids, "sync_type": "sync"})
->>>>>>> 37ee3c5e
         memories = self.vector_store.list(filters=filters)[0]
         for memory in memories:
             self._delete_memory(memory.id)
 
-        logger.info(f"Deleted {len(memories)} memories")
-
-        if self.enable_graph:
-            self.graph.delete_all(filters)
-
-        return {"message": "Memories deleted successfully!"}
+        return {"message": f"Deleted {len(memories)} memories"}
 
     def history(self, memory_id):
-        """
-        Get the history of changes for a memory by ID.
-
-        Args:
-            memory_id (str): ID of the memory to get history for.
-
-        Returns:
-            list: List of changes for the memory.
-        """
-        capture_event(
-            "mem0.history", self, {"memory_id": memory_id, "sync_type": "sync"}
-        )
+        """Get history of a memory by ID."""
         return self.db.get_history(memory_id)
 
-    def _create_memory(self, data, existing_embeddings, metadata=None):
-        logger.debug(f"Creating memory with {data=}")
-        if data in existing_embeddings:
-            embeddings = existing_embeddings[data]
-        else:
-            embeddings = self.embedding_model.embed(data, memory_action="add")
+    def _create_memory(self, data, embeddings, metadata=None):
+        if metadata is None:
+            metadata = {}
+
+        if "created_at" not in metadata:
+            metadata["created_at"] = datetime.now(pytz.utc).isoformat()
+        if "updated_at" not in metadata:
+            metadata["updated_at"] = metadata["created_at"]
+
         memory_id = str(uuid.uuid4())
-        metadata = metadata or {}
+        metadata["id"] = memory_id
         metadata["data"] = data
-        metadata["hash"] = hashlib.md5(data.encode()).hexdigest()
-        metadata["created_at"] = datetime.now(pytz.timezone("US/Pacific")).isoformat()
+        metadata["hash"] = str(hashlib.md5(data.encode()).hexdigest())
+
+        vectors, ids, payloads = zip(
+            *[(embedding, memory_id, metadata) for content, embedding in embeddings.items()]
+        )
 
         self.vector_store.insert(
-            vectors=[embeddings],
-            ids=[memory_id],
-            payloads=[metadata],
+            vectors=vectors,
+            ids=ids,
+            payloads=payloads,
         )
         self.db.add_history(
-<<<<<<< HEAD
-            memory_id, None, data, "ADD", created_at=metadata["created_at"]
-        )
-        capture_event(
-            "mem0._create_memory", self, {"memory_id": memory_id, "sync_type": "sync"}
-        )
-=======
             memory_id,
             None,
             data,
@@ -1095,110 +651,66 @@
             role=metadata.get("role"),
         )
         capture_event("mem0._create_memory", self, {"memory_id": memory_id, "sync_type": "sync"})
->>>>>>> 37ee3c5e
         return memory_id
 
     def _create_procedural_memory(self, messages, metadata=None, prompt=None):
-        """
-        Create a procedural memory
-
-        Args:
-            messages (list): List of messages to create a procedural memory from.
-            metadata (dict): Metadata to create a procedural memory from.
-            prompt (str, optional): Prompt to use for the procedural memory creation. Defaults to None.
-        """
-        logger.info("Creating procedural memory")
-
-        parsed_messages = [
-            {"role": "system", "content": prompt or PROCEDURAL_MEMORY_SYSTEM_PROMPT},
-            *messages,
-            {
-                "role": "user",
-                "content": "Create procedural memory of the above conversation.",
-            },
-        ]
-
-        try:
-            procedural_memory = self.llm.generate_response(messages=parsed_messages)
-        except Exception as e:
-            logger.error(f"Error generating procedural memory summary: {e}")
-            raise
-
         if metadata is None:
-            raise ValueError("Metadata cannot be done for procedural memory.")
+            metadata = {}
+
+        if "created_at" not in metadata:
+            metadata["created_at"] = datetime.now(pytz.utc).isoformat()
+        if "updated_at" not in metadata:
+            metadata["updated_at"] = metadata["created_at"]
+
+        messages_str = "\n".join([msg.get("content", "") for msg in messages])
+
+        if prompt:
+            system_prompt = prompt
+        else:
+            system_prompt = PROCEDURAL_MEMORY_SYSTEM_PROMPT
+
+        procedural_memory = self.llm.generate_response(
+            messages=[
+                {"role": "system", "content": system_prompt},
+                {"role": "user", "content": messages_str},
+            ]
+        )
+
+        procedural_memory = remove_code_blocks(procedural_memory.get("content", ""))
 
         metadata["memory_type"] = MemoryType.PROCEDURAL.value
         embeddings = self.embedding_model.embed(procedural_memory, memory_action="add")
-<<<<<<< HEAD
-        # Create the memory
-        memory_id = self._create_memory(
-            procedural_memory, {procedural_memory: embeddings}, metadata=metadata
-        )
-        capture_event(
-            "mem0._create_procedural_memory",
-            self,
-            {"memory_id": memory_id, "sync_type": "sync"},
-        )
-
-        # Return results in the same format as add()
-        result = {
-            "results": [{"id": memory_id, "memory": procedural_memory, "event": "ADD"}]
-        }
-=======
         memory_id = self._create_memory(procedural_memory, {procedural_memory: embeddings}, metadata=metadata)
         capture_event("mem0._create_procedural_memory", self, {"memory_id": memory_id, "sync_type": "sync"})
 
         result = {"results": [{"id": memory_id, "memory": procedural_memory, "event": "ADD"}]}
->>>>>>> 37ee3c5e
 
         return result
 
-    def _update_memory(self, memory_id, data, existing_embeddings, metadata=None):
-        logger.info(f"Updating memory with {data=}")
-
+    def _update_memory(self, memory_id, data, embeddings, metadata=None):
         try:
             existing_memory = self.vector_store.get(vector_id=memory_id)
         except Exception:
-<<<<<<< HEAD
-            raise ValueError(
-                f"Error getting memory with ID {memory_id}. Please provide a valid 'memory_id'"
-            )
-=======
             logger.error(f"Error getting memory with ID {memory_id} during update.")
             raise ValueError(f"Error getting memory with ID {memory_id}. Please provide a valid 'memory_id'")
 
->>>>>>> 37ee3c5e
         prev_value = existing_memory.payload.get("data")
 
         new_metadata = deepcopy(metadata) if metadata is not None else {}
-
-        new_metadata["data"] = data
-        new_metadata["hash"] = hashlib.md5(data.encode()).hexdigest()
-        new_metadata["created_at"] = existing_memory.payload.get("created_at")
-        new_metadata["updated_at"] = datetime.now(
-            pytz.timezone("US/Pacific")
-        ).isoformat()
-
-        if "user_id" in existing_memory.payload:
-            new_metadata["user_id"] = existing_memory.payload["user_id"]
-        if "agent_id" in existing_memory.payload:
-            new_metadata["agent_id"] = existing_memory.payload["agent_id"]
-        if "run_id" in existing_memory.payload:
-            new_metadata["run_id"] = existing_memory.payload["run_id"]
-        if "actor_id" in existing_memory.payload:
-            new_metadata["actor_id"] = existing_memory.payload["actor_id"]
-        if "role" in existing_memory.payload:
-            new_metadata["role"] = existing_memory.payload["role"]
-
-        if data in existing_embeddings:
-            embeddings = existing_embeddings[data]
-        else:
-            embeddings = self.embedding_model.embed(data, "update")
+        existing_metadata = deepcopy(existing_memory.payload)
+        existing_metadata.update(new_metadata)
+        existing_metadata["data"] = data
+        existing_metadata["hash"] = str(hashlib.md5(data.encode()).hexdigest())
+        existing_metadata["updated_at"] = datetime.now(pytz.utc).isoformat()
+
+        vectors, ids, payloads = zip(
+            *[(embedding, memory_id, existing_metadata) for content, embedding in embeddings.items()]
+        )
 
         self.vector_store.update(
             vector_id=memory_id,
-            vector=embeddings,
-            payload=new_metadata,
+            vector=vectors[0],
+            payload=existing_metadata,
         )
         logger.info(f"Updating memory with ID {memory_id=} with {data=}")
 
@@ -1207,27 +719,18 @@
             prev_value,
             data,
             "UPDATE",
-            created_at=new_metadata["created_at"],
-            updated_at=new_metadata["updated_at"],
-            actor_id=new_metadata.get("actor_id"),
-            role=new_metadata.get("role"),
-        )
-        capture_event(
-            "mem0._update_memory", self, {"memory_id": memory_id, "sync_type": "sync"}
-        )
-        return memory_id
+            created_at=existing_metadata["created_at"],
+            updated_at=existing_metadata["updated_at"],
+            actor_id=existing_metadata.get("actor_id"),
+            role=existing_metadata.get("role"),
+        )
+        capture_event("mem0._update_memory", self, {"memory_id": memory_id, "sync_type": "sync"})
 
     def _delete_memory(self, memory_id):
         logger.info(f"Deleting memory with {memory_id=}")
         existing_memory = self.vector_store.get(vector_id=memory_id)
         prev_value = existing_memory.payload["data"]
         self.vector_store.delete(vector_id=memory_id)
-<<<<<<< HEAD
-        self.db.add_history(memory_id, prev_value, None, "DELETE", is_deleted=1)
-        capture_event(
-            "mem0._delete_memory", self, {"memory_id": memory_id, "sync_type": "sync"}
-        )
-=======
         self.db.add_history(
             memory_id,
             prev_value,
@@ -1238,482 +741,118 @@
             is_deleted=1,
         )
         capture_event("mem0._delete_memory", self, {"memory_id": memory_id, "sync_type": "sync"})
->>>>>>> 37ee3c5e
         return memory_id
 
     def reset(self):
         """
-        Reset the memory store by:
-            Deletes the vector store collection
-            Resets the database
-            Recreates the vector store with a new client
+        Reset the memory store by clearing all memories and history.
+        Uses the multi-database manager's reset functionality with enhanced cleanup.
         """
         logger.warning("Resetting all memories")
 
-<<<<<<< HEAD
-        # Close the client if it has a close method
+        gc.collect()
+
+        # Close the vector store client if it has a close method
         if hasattr(self.vector_store, "client") and hasattr(
             self.vector_store.client, "close"
         ):
             self.vector_store.client.close()
 
-        # Close the old connection if possible
-        if hasattr(self.db, "close") and self.db.close:
+        # Use the multi-database manager's reset method
+        if hasattr(self.db, "reset"):
             self.db.reset()
+
+        # Close the database connection
+        if hasattr(self.db, "close"):
             self.db.close()
-=======
-        if hasattr(self.db, "connection") and self.db.connection:
-            self.db.connection.execute("DROP TABLE IF EXISTS history")
-            self.db.connection.close()
->>>>>>> 37ee3c5e
-
+
+        # Reinitialize the database manager
         self.db = SQLDatabaseManager(
             type=self.config.history_db.type, url=self.config.history_db.url
         )
 
+        # Reset vector store
         if hasattr(self.vector_store, "reset"):
-            self.vector_store = VectorStoreFactory.reset(self.vector_store)
-        else:
-            logger.warning("Vector store does not support reset. Skipping.")
-            self.vector_store.delete_col()
-            self.vector_store = VectorStoreFactory.create(
-                self.config.vector_store.provider, self.config.vector_store.config
-            )
+            self.vector_store.reset()
+
+        # Reset graph store if enabled
+        if self.enable_graph and hasattr(self.graph, "reset"):
+            self.graph.reset()
+
         capture_event("mem0.reset", self, {"sync_type": "sync"})
 
-    def chat(self, query):
-        raise NotImplementedError("Chat function not implemented yet.")
-
-
-class AsyncMemory(MemoryBase):
-    def __init__(self, config: MemoryConfig = MemoryConfig()):
-        self.config = config
-
-        self.embedding_model = EmbedderFactory.create(
-            self.config.embedder.provider,
-            self.config.embedder.config,
-            self.config.vector_store.config,
-        )
-        self.vector_store = VectorStoreFactory.create(
-            self.config.vector_store.provider, self.config.vector_store.config
-        )
-        self.llm = LlmFactory.create(self.config.llm.provider, self.config.llm.config)
-        self.db = SQLDatabaseManager(
-            db_type=self.config.history_db.type, db_url=self.config.history_db.url
-        )
-        self.collection_name = self.config.vector_store.config.collection_name
-        self.api_version = self.config.version
-
-        self.enable_graph = False
-
-        if self.config.graph_store.config:
-            from mem0.memory.graph_memory import MemoryGraph
-
-            self.graph = MemoryGraph(self.config)
-            self.enable_graph = True
-        else:
-            self.graph = None
-
-        capture_event("mem0.init", self, {"sync_type": "async"})
-
-    @classmethod
-    async def from_config(cls, config_dict: Dict[str, Any]):
-        try:
-            config = cls._process_config(config_dict)
-            config = MemoryConfig(**config_dict)
-        except ValidationError as e:
-            logger.error(f"Configuration validation error: {e}")
-            raise
-        return cls(config)
-
-    @staticmethod
-    def _process_config(config_dict: Dict[str, Any]) -> Dict[str, Any]:
-        if "graph_store" in config_dict:
-            if "vector_store" not in config_dict and "embedder" in config_dict:
-                config_dict["vector_store"] = {}
-                config_dict["vector_store"]["config"] = {}
-                config_dict["vector_store"]["config"]["embedding_model_dims"] = (
-                    config_dict["embedder"]["config"]["embedding_dims"]
-                )
-        try:
-            return config_dict
-        except ValidationError as e:
-            logger.error(f"Configuration validation error: {e}")
-            raise
-
-    async def add(
+    # Async methods follow the same pattern with proper integration
+
+    async def aadd(
         self,
         messages,
-        *,
-        user_id: Optional[str] = None,
-        agent_id: Optional[str] = None,
-        run_id: Optional[str] = None,
-        metadata: Optional[Dict[str, Any]] = None,
-        infer: bool = True,
-        memory_type: Optional[str] = None,
-        prompt: Optional[str] = None,
+        user_id=None,
+        agent_id=None,
+        run_id=None,
+        memory_type=None,
+        infer=True,
+        metadata=None,
+        filters=None,
+        prompt=None,
         llm=None,
     ):
         """
-        Create a new memory asynchronously.
+        Asynchronously add a memory to the memory store.
 
         Args:
-            messages (str or List[Dict[str, str]]): Messages to store in the memory.
-            user_id (str, optional): ID of the user creating the memory.
-            agent_id (str, optional): ID of the agent creating the memory. Defaults to None.
-            run_id (str, optional): ID of the run creating the memory. Defaults to None.
-            metadata (dict, optional): Metadata to store with the memory. Defaults to None.
-            infer (bool, optional): Whether to infer the memories. Defaults to True.
-            memory_type (str, optional): Type of memory to create. Defaults to None.
-                                         Pass "procedural_memory" to create procedural memories.
-            prompt (str, optional): Prompt to use for the memory creation. Defaults to None.
-            llm (BaseChatModel, optional): LLM class to use for generating procedural memories. Defaults to None. Useful when user is using LangChain ChatModel.
+            messages (str or list): The message(s) to add to the memory store.
+            user_id (str, optional): The user ID associated with the memory.
+            agent_id (str, optional): The agent ID associated with the memory.
+            run_id (str, optional): The run ID associated with the memory.
+            memory_type (str, optional): Type of memory (e.g., 'procedural'). Defaults to None.
+            infer (bool, optional): Whether to infer memory from the messages. Defaults to True.
+            metadata (dict, optional): Additional metadata to store with the memory. Defaults to None.
+            filters (dict, optional): Additional filters to apply when querying. Defaults to None.
+            prompt (str, optional): Custom prompt for memory extraction. Defaults to None.
+            llm: Language model instance for processing. Defaults to None.
+
         Returns:
             dict: A dictionary containing the result of the memory addition operation.
         """
-<<<<<<< HEAD
-        if metadata is None:
-            metadata = {}
-
-        filters = filters or {}
-        if user_id:
-            filters["user_id"] = metadata["user_id"] = user_id
-        if agent_id:
-            filters["agent_id"] = metadata["agent_id"] = agent_id
-        if run_id:
-            filters["run_id"] = metadata["run_id"] = run_id
-
-        if not any(key in filters for key in ("user_id", "agent_id", "run_id")):
-            raise ValueError(
-                "One of the filters: user_id, agent_id or run_id is required!"
-            )
-=======
         processed_metadata, effective_filters = _build_filters_and_metadata(
             user_id=user_id, agent_id=agent_id, run_id=run_id, input_metadata=metadata
         )
->>>>>>> 37ee3c5e
 
         if memory_type is not None and memory_type != MemoryType.PROCEDURAL.value:
             raise ValueError(
-                f"Invalid 'memory_type'. Please pass {MemoryType.PROCEDURAL.value} to create procedural memories."
+                f"Memory type '{memory_type}' is not supported. Only 'procedural' is supported."
             )
 
         if isinstance(messages, str):
             messages = [{"role": "user", "content": messages}]
-
         elif isinstance(messages, dict):
             messages = [messages]
-
         elif not isinstance(messages, list):
             raise ValueError("messages must be str, dict, or list[dict]")
 
         if agent_id is not None and memory_type == MemoryType.PROCEDURAL.value:
             results = await self._create_procedural_memory(
-<<<<<<< HEAD
-                messages, metadata=metadata, llm=llm, prompt=prompt
-=======
                 messages, metadata=processed_metadata, prompt=prompt, llm=llm
->>>>>>> 37ee3c5e
             )
             return results
 
         if self.config.llm.config.get("enable_vision"):
-            messages = parse_vision_messages(
-                messages, self.llm, self.config.llm.config.get("vision_details")
-            )
+            messages = parse_vision_messages(messages)
         else:
             messages = parse_vision_messages(messages)
 
-<<<<<<< HEAD
-        # Run vector store and graph operations concurrently
-        vector_store_task = asyncio.create_task(
-            self._add_to_vector_store(messages, metadata, filters, infer)
-        )
-        graph_task = asyncio.create_task(self._add_to_graph(messages, filters))
-=======
         vector_store_task = asyncio.create_task(
             self._add_to_vector_store(messages, processed_metadata, effective_filters, infer)
         )
         graph_task = asyncio.create_task(self._add_to_graph(messages, effective_filters))
->>>>>>> 37ee3c5e
 
         vector_store_result, graph_result = await asyncio.gather(
             vector_store_task, graph_task
         )
 
-        if self.api_version == "v1.0":
-            warnings.warn(
-                "The current add API output format is deprecated. "
-                "To use the latest format, set `api_version='v1.1'`. "
-                "The current format will be removed in mem0ai 1.1.0 and later versions.",
-                category=DeprecationWarning,
-                stacklevel=2,
-            )
-            return vector_store_result
-
-        if self.enable_graph:
-            return {
-                "results": vector_store_result,
-                "relations": graph_result,
-            }
-
-        return {"results": vector_store_result}
-
-    async def _add_to_vector_store(
-        self,
-        messages: list,
-        metadata: dict,
-        effective_filters: dict,
-        infer: bool,
-    ):
-        if not infer:
-            returned_memories = []
-<<<<<<< HEAD
-            for message in messages:
-                if message["role"] != "system":
-                    message_embeddings = await asyncio.to_thread(
-                        self.embedding_model.embed, message["content"], "add"
-                    )
-                    memory_id = await self._create_memory(
-                        message["content"], message_embeddings, metadata
-                    )
-                    returned_memories.append(
-                        {"id": memory_id, "memory": message["content"], "event": "ADD"}
-                    )
-=======
-            for message_dict in messages:
-                if (
-                    not isinstance(message_dict, dict)
-                    or message_dict.get("role") is None
-                    or message_dict.get("content") is None
-                ):
-                    logger.warning(f"Skipping invalid message format (async): {message_dict}")
-                    continue
-
-                if message_dict["role"] == "system":
-                    continue
-
-                per_msg_meta = deepcopy(metadata)
-                per_msg_meta["role"] = message_dict["role"]
-
-                actor_name = message_dict.get("name")
-                if actor_name:
-                    per_msg_meta["actor_id"] = actor_name
-
-                msg_content = message_dict["content"]
-                msg_embeddings = await asyncio.to_thread(self.embedding_model.embed, msg_content, "add")
-                mem_id = await self._create_memory(msg_content, msg_embeddings, per_msg_meta)
-
-                returned_memories.append(
-                    {
-                        "id": mem_id,
-                        "memory": msg_content,
-                        "event": "ADD",
-                        "actor_id": actor_name if actor_name else None,
-                        "role": message_dict["role"],
-                    }
-                )
->>>>>>> 37ee3c5e
-            return returned_memories
-
-        parsed_messages = parse_messages(messages)
-        if self.config.custom_fact_extraction_prompt:
-            system_prompt = self.config.custom_fact_extraction_prompt
-            user_prompt = f"Input:\n{parsed_messages}"
-        else:
-            system_prompt, user_prompt = get_fact_retrieval_messages(parsed_messages)
-
-        response = await asyncio.to_thread(
-            self.llm.generate_response,
-            messages=[{"role": "system", "content": system_prompt}, {"role": "user", "content": user_prompt}],
-            response_format={"type": "json_object"},
-        )
-        try:
-            response = remove_code_blocks(response)
-            new_retrieved_facts = json.loads(response)["facts"]
-        except Exception as e:
-            logger.error(f"Error in new_retrieved_facts: {e}")
-            new_retrieved_facts = []
-
-        if not new_retrieved_facts:
-            logger.debug("No new facts retrieved from input. Skipping memory update LLM call.")
-
-        retrieved_old_memory = []
-        new_message_embeddings = {}
-
-<<<<<<< HEAD
-        # Process all facts concurrently
-        async def process_fact(new_mem):
-            messages_embeddings = await asyncio.to_thread(
-                self.embedding_model.embed, new_mem, "add"
-            )
-            new_message_embeddings[new_mem] = messages_embeddings
-            existing_memories = await asyncio.to_thread(
-=======
-        async def process_fact_for_search(new_mem_content):
-            embeddings = await asyncio.to_thread(self.embedding_model.embed, new_mem_content, "add")
-            new_message_embeddings[new_mem_content] = embeddings
-            existing_mems = await asyncio.to_thread(
->>>>>>> 37ee3c5e
-                self.vector_store.search,
-                query=new_mem_content,
-                vectors=embeddings,
-                limit=5,
-                filters=effective_filters,  # 'filters' is query_filters_for_inference
-            )
-            return [{"id": mem.id, "text": mem.payload["data"]} for mem in existing_mems]
-
-        search_tasks = [process_fact_for_search(fact) for fact in new_retrieved_facts]
-        search_results_list = await asyncio.gather(*search_tasks)
-        for result_group in search_results_list:
-            retrieved_old_memory.extend(result_group)
-
-        unique_data = {}
-        for item in retrieved_old_memory:
-            unique_data[item["id"]] = item
-        retrieved_old_memory = list(unique_data.values())
-        logger.info(f"Total existing memories: {len(retrieved_old_memory)}")
-        temp_uuid_mapping = {}
-        for idx, item in enumerate(retrieved_old_memory):
-            temp_uuid_mapping[str(idx)] = item["id"]
-            retrieved_old_memory[idx]["id"] = str(idx)
-
-<<<<<<< HEAD
-        function_calling_prompt = get_update_memory_messages(
-            retrieved_old_memory,
-            new_retrieved_facts,
-            self.config.custom_update_memory_prompt,
-        )
-
-        try:
-            new_memories_with_actions = await asyncio.to_thread(
-                self.llm.generate_response,
-                messages=[{"role": "user", "content": function_calling_prompt}],
-                response_format={"type": "json_object"},
-=======
-        if new_retrieved_facts:
-            function_calling_prompt = get_update_memory_messages(
-                retrieved_old_memory, new_retrieved_facts, self.config.custom_update_memory_prompt
->>>>>>> 37ee3c5e
-            )
-            try:
-                response = await asyncio.to_thread(
-                    self.llm.generate_response,
-                    messages=[{"role": "user", "content": function_calling_prompt}],
-                    response_format={"type": "json_object"},
-                )
-            except Exception as e:
-                logger.error(f"Error in new memory actions response: {e}")
-                response = ""
-            try:
-                response = remove_code_blocks(response)
-                new_memories_with_actions = json.loads(response)
-            except Exception as e:
-                logger.error(f"Invalid JSON response: {e}")
-                new_memories_with_actions = {}
-
-        returned_memories = []
-        try:
-            memory_tasks = []
-            for resp in new_memories_with_actions.get("memory", []):
-                logger.info(resp)
-                try:
-<<<<<<< HEAD
-                    if not resp.get("text"):
-                        logging.info(
-                            "Skipping memory entry because of empty `text` field."
-                        )
-=======
-                    action_text = resp.get("text")
-                    if not action_text:
->>>>>>> 37ee3c5e
-                        continue
-                    event_type = resp.get("event")
-
-                    if event_type == "ADD":
-                        task = asyncio.create_task(
-                            self._create_memory(
-<<<<<<< HEAD
-                                data=resp.get("text"),
-                                existing_embeddings=new_message_embeddings,
-                                metadata=metadata,
-=======
-                                data=action_text,
-                                existing_embeddings=new_message_embeddings,
-                                metadata=deepcopy(metadata),
->>>>>>> 37ee3c5e
-                            )
-                        )
-                        memory_tasks.append((task, resp, "ADD", None))
-                    elif event_type == "UPDATE":
-                        task = asyncio.create_task(
-                            self._update_memory(
-                                memory_id=temp_uuid_mapping[resp["id"]],
-                                data=action_text,
-                                existing_embeddings=new_message_embeddings,
-                                metadata=deepcopy(metadata),
-                            )
-                        )
-<<<<<<< HEAD
-                        memory_tasks.append(
-                            (task, resp, "UPDATE", temp_uuid_mapping[resp["id"]])
-                        )
-                    elif resp.get("event") == "DELETE":
-                        task = asyncio.create_task(
-                            self._delete_memory(
-                                memory_id=temp_uuid_mapping[resp.get("id")]
-                            )
-                        )
-                        memory_tasks.append(
-                            (task, resp, "DELETE", temp_uuid_mapping[resp["id"]])
-                        )
-                    elif resp.get("event") == "NONE":
-                        logging.info("NOOP for Memory.")
-=======
-                        memory_tasks.append((task, resp, "UPDATE", temp_uuid_mapping[resp["id"]]))
-                    elif event_type == "DELETE":
-                        task = asyncio.create_task(self._delete_memory(memory_id=temp_uuid_mapping[resp.get("id")]))
-                        memory_tasks.append((task, resp, "DELETE", temp_uuid_mapping[resp.get("id")]))
-                    elif event_type == "NONE":
-                        logger.info("NOOP for Memory (async).")
->>>>>>> 37ee3c5e
-                except Exception as e:
-                    logger.error(f"Error processing memory action (async): {resp}, Error: {e}")
-
-            for task, resp, event_type, mem_id in memory_tasks:
-                try:
-                    result_id = await task
-                    if event_type == "ADD":
-                        returned_memories.append({"id": result_id, "memory": resp.get("text"), "event": event_type})
-                    elif event_type == "UPDATE":
-                        returned_memories.append(
-                            {
-                                "id": mem_id,
-                                "memory": resp.get("text"),
-                                "event": event_type,
-                                "previous_memory": resp.get("old_memory"),
-                            }
-                        )
-                    elif event_type == "DELETE":
-                        returned_memories.append({"id": mem_id, "memory": resp.get("text"), "event": event_type})
-                except Exception as e:
-                    logger.error(f"Error awaiting memory task (async): {e}")
-        except Exception as e:
-<<<<<<< HEAD
-            logging.error(f"Error in new_memories_with_actions: {e}")
-
-        capture_event(
-            "mem0.add",
-            self,
-            {
-                "version": self.api_version,
-                "keys": list(filters.keys()),
-                "sync_type": "async",
-            },
-        )
-=======
-            logger.error(f"Error in memory processing loop (async): {e}")
->>>>>>> 37ee3c5e
+        returned_memories = vector_store_result
+        if graph_result and self.enable_graph:
+            returned_memories.extend(graph_result)
 
         keys, encoded_ids = process_telemetry_filters(effective_filters)
         capture_event(
@@ -1723,588 +862,161 @@
         )
         return returned_memories
 
-    async def _add_to_graph(self, messages, filters):
-        added_entities = []
-        if self.enable_graph:
-            if filters.get("user_id") is None:
-                filters["user_id"] = "user"
-
-            data = "\n".join(
-                [
-                    msg["content"]
-                    for msg in messages
-                    if "content" in msg and msg["role"] != "system"
-                ]
-            )
-            added_entities = await asyncio.to_thread(self.graph.add, data, filters)
-
-        return added_entities
-
-    async def get(self, memory_id):
-        """
-        Retrieve a memory by ID asynchronously.
-
-        Args:
-            memory_id (str): ID of the memory to retrieve.
-
-        Returns:
-            dict: Retrieved memory.
-        """
-        capture_event("mem0.get", self, {"memory_id": memory_id, "sync_type": "async"})
-        memory = await asyncio.to_thread(self.vector_store.get, vector_id=memory_id)
-        if not memory:
-            return None
-
-<<<<<<< HEAD
-        filters = {
-            key: memory.payload[key]
-            for key in ["user_id", "agent_id", "run_id"]
-            if memory.payload.get(key)
-        }
-=======
-        promoted_payload_keys = [
-            "user_id",
-            "agent_id",
-            "run_id",
-            "actor_id",
-            "role",
-        ]
->>>>>>> 37ee3c5e
-
-        core_and_promoted_keys = {"data", "hash", "created_at", "updated_at", "id", *promoted_payload_keys}
-
-        result_item = MemoryItem(
-            id=memory.id,
-            memory=memory.payload["data"],
-            hash=memory.payload.get("hash"),
-            created_at=memory.payload.get("created_at"),
-            updated_at=memory.payload.get("updated_at"),
-        ).model_dump()
-
-<<<<<<< HEAD
-        # Add metadata if there are additional keys
-        excluded_keys = {
-            "user_id",
-            "agent_id",
-            "run_id",
-            "hash",
-            "data",
-            "created_at",
-            "updated_at",
-            "id",
-        }
-        additional_metadata = {
-            k: v for k, v in memory.payload.items() if k not in excluded_keys
-        }
-        if additional_metadata:
-            memory_item["metadata"] = additional_metadata
-=======
-        for key in promoted_payload_keys:
-            if key in memory.payload:
-                result_item[key] = memory.payload[key]
->>>>>>> 37ee3c5e
-
-        additional_metadata = {k: v for k, v in memory.payload.items() if k not in core_and_promoted_keys}
-        if additional_metadata:
-            result_item["metadata"] = additional_metadata
-
-        return result_item
-
-    async def get_all(
-        self,
-        *,
-        user_id: Optional[str] = None,
-        agent_id: Optional[str] = None,
-        run_id: Optional[str] = None,
-        filters: Optional[Dict[str, Any]] = None,
-        limit: int = 100,
-    ):
-        """
-        List all memories.
-
-         Args:
-             user_id (str, optional): user id
-             agent_id (str, optional): agent id
-             run_id (str, optional): run id
-             filters (dict, optional): Additional custom key-value filters to apply to the search.
-                 These are merged with the ID-based scoping filters. For example,
-                 `filters={"actor_id": "some_user"}`.
-             limit (int, optional): The maximum number of memories to return. Defaults to 100.
-
-         Returns:
-             dict: A dictionary containing a list of memories under the "results" key,
-                   and potentially "relations" if graph store is enabled. For API v1.0,
-                   it might return a direct list (see deprecation warning).
-                   Example for v1.1+: `{"results": [{"id": "...", "memory": "...", ...}]}`
-        """
-
-<<<<<<< HEAD
-        capture_event(
-            "mem0.get_all",
-            self,
-            {"limit": limit, "keys": list(filters.keys()), "sync_type": "async"},
-        )
-
-        # Run vector store and graph operations concurrently
-        vector_store_task = asyncio.create_task(
-            self._get_all_from_vector_store(filters, limit)
-        )
-
-        if self.enable_graph:
-            graph_task = asyncio.create_task(
-                asyncio.to_thread(self.graph.get_all, filters, limit)
-            )
-            all_memories, graph_entities = await asyncio.gather(
-                vector_store_task, graph_task
-            )
-        else:
-            all_memories = await vector_store_task
-            graph_entities = None
-=======
-        _, effective_filters = _build_filters_and_metadata(
-            user_id=user_id, agent_id=agent_id, run_id=run_id, input_filters=filters
-        )
-
-        if not any(key in effective_filters for key in ("user_id", "agent_id", "run_id")):
-            raise ValueError(
-                "When 'conversation_id' is not provided (classic mode), "
-                "at least one of 'user_id', 'agent_id', or 'run_id' must be specified for get_all."
-            )
-
-        keys, encoded_ids = process_telemetry_filters(effective_filters)
-        capture_event(
-            "mem0.get_all", self, {"limit": limit, "keys": keys, "encoded_ids": encoded_ids, "sync_type": "async"}
-        )
-
-        with concurrent.futures.ThreadPoolExecutor() as executor:
-            future_memories = executor.submit(self._get_all_from_vector_store, effective_filters, limit)
-            future_graph_entities = (
-                executor.submit(self.graph.get_all, effective_filters, limit) if self.enable_graph else None
-            )
-
-            concurrent.futures.wait(
-                [future_memories, future_graph_entities] if future_graph_entities else [future_memories]
-            )
-
-            all_memories_result = future_memories.result()
-            graph_entities_result = future_graph_entities.result() if future_graph_entities else None
->>>>>>> 37ee3c5e
-
-        if self.enable_graph:
-            return {"results": all_memories_result, "relations": graph_entities_result}
-
-        if self.api_version == "v1.0":
-            warnings.warn(
-                "The current get_all API output format is deprecated. "
-                "To use the latest format, set `api_version='v1.1'` (which returns a dict with a 'results' key). "
-                "The current format (direct list for v1.0) will be removed in mem0ai 1.1.0 and later versions.",
-                category=DeprecationWarning,
-                stacklevel=2,
-            )
-            return all_memories_result
-        else:
-            return {"results": all_memories_result}
-
-    async def _get_all_from_vector_store(self, filters, limit):
-<<<<<<< HEAD
-        memories = await asyncio.to_thread(
-            self.vector_store.list, filters=filters, limit=limit
-=======
-        memories_result = await asyncio.to_thread(self.vector_store.list, filters=filters, limit=limit)
-        actual_memories = (
-            memories_result[0]
-            if isinstance(memories_result, (tuple, list)) and len(memories_result) > 0
-            else memories_result
->>>>>>> 37ee3c5e
-        )
-
-        promoted_payload_keys = [
-            "user_id",
-            "agent_id",
-            "run_id",
-<<<<<<< HEAD
-            "hash",
-            "data",
-            "created_at",
-            "updated_at",
-            "id",
-        }
-        all_memories = [
-            {
-                **MemoryItem(
-                    id=mem.id,
-                    memory=mem.payload["data"],
-                    hash=mem.payload.get("hash"),
-                    created_at=mem.payload.get("created_at"),
-                    updated_at=mem.payload.get("updated_at"),
-                ).model_dump(exclude={"score"}),
-                **{
-                    key: mem.payload[key]
-                    for key in ["user_id", "agent_id", "run_id"]
-                    if key in mem.payload
-                },
-                **(
+    async def _add_to_vector_store_async(self, messages, metadata, filters, infer):
+        if not infer:
+            returned_memories = []
+            for message_dict in messages:
+                if (
+                    not isinstance(message_dict, dict)
+                    or message_dict.get("role") == "system"
+                ):
+                    continue
+
+                message_embeddings = await asyncio.to_thread(
+                    self.embedding_model.embed, message_dict["content"], "add"
+                )
+                memory_id = await self._create_memory_async(
+                    message_dict["content"], {message_dict["content"]: message_embeddings}, metadata=metadata
+                )
+                returned_memories.append(
                     {
-                        "metadata": {
-                            k: v
-                            for k, v in mem.payload.items()
-                            if k not in excluded_keys
-                        }
+                        "id": memory_id,
+                        "memory": message_dict["content"],
+                        "event": "ADD",
+                        "role": message_dict["role"],
                     }
-                    if any(k for k in mem.payload if k not in excluded_keys)
-                    else {}
-                ),
-            }
-            for mem in memories[0]
-=======
-            "actor_id",
-            "role",
->>>>>>> 37ee3c5e
-        ]
-        core_and_promoted_keys = {"data", "hash", "created_at", "updated_at", "id", *promoted_payload_keys}
-
-<<<<<<< HEAD
-    async def search(
-        self, query, user_id=None, agent_id=None, run_id=None, limit=100, filters=None
-    ):
-        """
-        Search for memories asynchronously.
-=======
-        formatted_memories = []
-        for mem in actual_memories:
-            memory_item_dict = MemoryItem(
-                id=mem.id,
-                memory=mem.payload["data"],
-                hash=mem.payload.get("hash"),
-                created_at=mem.payload.get("created_at"),
-                updated_at=mem.payload.get("updated_at"),
-            ).model_dump(exclude={"score"})
-
-            for key in promoted_payload_keys:
-                if key in mem.payload:
-                    memory_item_dict[key] = mem.payload[key]
->>>>>>> 37ee3c5e
-
-            additional_metadata = {k: v for k, v in mem.payload.items() if k not in core_and_promoted_keys}
-            if additional_metadata:
-                memory_item_dict["metadata"] = additional_metadata
-
-            formatted_memories.append(memory_item_dict)
-
-        return formatted_memories
-
-    async def search(
-        self,
-        query: str,
-        *,
-        user_id: Optional[str] = None,
-        agent_id: Optional[str] = None,
-        run_id: Optional[str] = None,
-        limit: int = 100,
-        filters: Optional[Dict[str, Any]] = None,
-        threshold: Optional[float] = None,
-    ):
-        """
-        Searches for memories based on a query
-        Args:
-            query (str): Query to search for.
-            user_id (str, optional): ID of the user to search for. Defaults to None.
-            agent_id (str, optional): ID of the agent to search for. Defaults to None.
-            run_id (str, optional): ID of the run to search for. Defaults to None.
-            limit (int, optional): Limit the number of results. Defaults to 100.
-            filters (dict, optional): Filters to apply to the search. Defaults to None.
-            threshold (float, optional): Minimum score for a memory to be included in the results. Defaults to None.
-
-        Returns:
-            dict: A dictionary containing the search results, typically under a "results" key,
-                  and potentially "relations" if graph store is enabled.
-                  Example for v1.1+: `{"results": [{"id": "...", "memory": "...", "score": 0.8, ...}]}`
-        """
-
-<<<<<<< HEAD
-        if not any(key in filters for key in ("user_id", "agent_id", "run_id")):
-            raise ValueError(
-                "One of the filters: user_id, agent_id or run_id is required!"
-            )
-=======
-        _, effective_filters = _build_filters_and_metadata(
-            user_id=user_id, agent_id=agent_id, run_id=run_id, input_filters=filters
-        )
->>>>>>> 37ee3c5e
-
-        if not any(key in effective_filters for key in ("user_id", "agent_id", "run_id")):
-            raise ValueError("at least one of 'user_id', 'agent_id', or 'run_id' must be specified ")
-
-        keys, encoded_ids = process_telemetry_filters(effective_filters)
-        capture_event(
-            "mem0.search",
-            self,
-            {
-                "limit": limit,
-                "version": self.api_version,
-<<<<<<< HEAD
-                "keys": list(filters.keys()),
-                "sync_type": "async",
-            },
-        )
-
-        # Run vector store and graph operations concurrently
-        vector_store_task = asyncio.create_task(
-            self._search_vector_store(query, filters, limit)
-        )
-=======
-                "keys": keys,
-                "encoded_ids": encoded_ids,
-                "sync_type": "async",
-                "threshold": threshold,
-            },
-        )
-
-        vector_store_task = asyncio.create_task(self._search_vector_store(query, effective_filters, limit, threshold))
->>>>>>> 37ee3c5e
-
-        graph_task = None
-        if self.enable_graph:
-<<<<<<< HEAD
-            graph_task = asyncio.create_task(
-                asyncio.to_thread(self.graph.search, query, filters, limit)
-            )
-            original_memories, graph_entities = await asyncio.gather(
-                vector_store_task, graph_task
-            )
-=======
-            if hasattr(self.graph.search, "__await__"):  # Check if graph search is async
-                graph_task = asyncio.create_task(self.graph.search(query, effective_filters, limit))
-            else:
-                graph_task = asyncio.create_task(asyncio.to_thread(self.graph.search, query, effective_filters, limit))
-
-        if graph_task:
-            original_memories, graph_entities = await asyncio.gather(vector_store_task, graph_task)
->>>>>>> 37ee3c5e
-        else:
-            original_memories = await vector_store_task
-            graph_entities = None
-
-        if self.enable_graph:
-            return {"results": original_memories, "relations": graph_entities}
-
-        if self.api_version == "v1.0":
-            warnings.warn(
-                "The current search API output format is deprecated. "
-                "To use the latest format, set `api_version='v1.1'`. "
-                "The current format will be removed in mem0ai 1.1.0 and later versions.",
-                category=DeprecationWarning,
-                stacklevel=2,
-            )
-            return {"results": original_memories}
-        else:
-            return {"results": original_memories}
-
-<<<<<<< HEAD
-    async def _search_vector_store(self, query, filters, limit):
-        embeddings = await asyncio.to_thread(
-            self.embedding_model.embed, query, "search"
-        )
-=======
-    async def _search_vector_store(self, query, filters, limit, threshold: Optional[float] = None):
-        embeddings = await asyncio.to_thread(self.embedding_model.embed, query, "search")
->>>>>>> 37ee3c5e
-        memories = await asyncio.to_thread(
-            self.vector_store.search,
-            query=query,
-            vectors=embeddings,
-            limit=limit,
-            filters=filters,
-        )
-
-        promoted_payload_keys = [
-            "user_id",
-            "agent_id",
-            "run_id",
-<<<<<<< HEAD
-            "hash",
-            "data",
-            "created_at",
-            "updated_at",
-            "id",
-        }
-
-        original_memories = [
-            {
-                **MemoryItem(
-                    id=mem.id,
-                    memory=mem.payload["data"],
-                    hash=mem.payload.get("hash"),
-                    created_at=mem.payload.get("created_at"),
-                    updated_at=mem.payload.get("updated_at"),
-                    score=mem.score,
-                ).model_dump(),
-                **{
-                    key: mem.payload[key]
-                    for key in ["user_id", "agent_id", "run_id"]
-                    if key in mem.payload
-                },
-                **(
-                    {
-                        "metadata": {
-                            k: v
-                            for k, v in mem.payload.items()
-                            if k not in excluded_keys
-                        }
-                    }
-                    if any(k for k in mem.payload if k not in excluded_keys)
-                    else {}
-                ),
-            }
-            for mem in memories
-=======
-            "actor_id",
-            "role",
->>>>>>> 37ee3c5e
-        ]
-
-        core_and_promoted_keys = {"data", "hash", "created_at", "updated_at", "id", *promoted_payload_keys}
-
-        original_memories = []
-        for mem in memories:
-            memory_item_dict = MemoryItem(
-                id=mem.id,
-                memory=mem.payload["data"],
-                hash=mem.payload.get("hash"),
-                created_at=mem.payload.get("created_at"),
-                updated_at=mem.payload.get("updated_at"),
-                score=mem.score,
-            ).model_dump()
-
-            for key in promoted_payload_keys:
-                if key in mem.payload:
-                    memory_item_dict[key] = mem.payload[key]
-
-            additional_metadata = {k: v for k, v in mem.payload.items() if k not in core_and_promoted_keys}
-            if additional_metadata:
-                memory_item_dict["metadata"] = additional_metadata
-
-            if threshold is None or mem.score >= threshold:
-                original_memories.append(memory_item_dict)
-
-        return original_memories
-
-    async def update(self, memory_id, data):
-        """
-        Update a memory by ID asynchronously.
-
-        Args:
-            memory_id (str): ID of the memory to update.
-            data (dict): Data to update the memory with.
-
-        Returns:
-            dict: Updated memory.
-        """
-        capture_event(
-            "mem0.update", self, {"memory_id": memory_id, "sync_type": "async"}
-        )
-
-        embeddings = await asyncio.to_thread(self.embedding_model.embed, data, "update")
-        existing_embeddings = {data: embeddings}
-
-        await self._update_memory(memory_id, data, existing_embeddings)
-        return {"message": "Memory updated successfully!"}
-
-    async def delete(self, memory_id):
-        """
-        Delete a memory by ID asynchronously.
-
-        Args:
-            memory_id (str): ID of the memory to delete.
-        """
-        capture_event(
-            "mem0.delete", self, {"memory_id": memory_id, "sync_type": "async"}
-        )
-        await self._delete_memory(memory_id)
-        return {"message": "Memory deleted successfully!"}
-
-    async def delete_all(self, user_id=None, agent_id=None, run_id=None):
-        """
-        Delete all memories asynchronously.
-
-        Args:
-            user_id (str, optional): ID of the user to delete memories for. Defaults to None.
-            agent_id (str, optional): ID of the agent to delete memories for. Defaults to None.
-            run_id (str, optional): ID of the run to delete memories for. Defaults to None.
-        """
-        filters = {}
-        if user_id:
-            filters["user_id"] = user_id
-        if agent_id:
-            filters["agent_id"] = agent_id
-        if run_id:
-            filters["run_id"] = run_id
-
-        if not filters:
-            raise ValueError(
-                "At least one filter is required to delete all memories. If you want to delete all memories, use the `reset()` method."
-            )
-
-<<<<<<< HEAD
-        capture_event(
-            "mem0.delete_all",
-            self,
-            {"keys": list(filters.keys()), "sync_type": "async"},
-        )
-=======
-        keys, encoded_ids = process_telemetry_filters(filters)
-        capture_event("mem0.delete_all", self, {"keys": keys, "encoded_ids": encoded_ids, "sync_type": "async"})
->>>>>>> 37ee3c5e
-        memories = await asyncio.to_thread(self.vector_store.list, filters=filters)
-
-        delete_tasks = []
-        for memory in memories[0]:
-            delete_tasks.append(self._delete_memory(memory.id))
-
-        await asyncio.gather(*delete_tasks)
-
-        logger.info(f"Deleted {len(memories[0])} memories")
-
-        if self.enable_graph:
-            await asyncio.to_thread(self.graph.delete_all, filters)
-
-        return {"message": "Memories deleted successfully!"}
-
-    async def history(self, memory_id):
-        """
-        Get the history of changes for a memory by ID asynchronously.
-
-        Args:
-            memory_id (str): ID of the memory to get history for.
-
-        Returns:
-            list: List of changes for the memory.
-        """
-        capture_event(
-            "mem0.history", self, {"memory_id": memory_id, "sync_type": "async"}
-        )
-        return await asyncio.to_thread(self.db.get_history, memory_id)
-
-    async def _create_memory(self, data, existing_embeddings, metadata=None):
-        logger.debug(f"Creating memory with {data=}")
-        if data in existing_embeddings:
-            embeddings = existing_embeddings[data]
-        else:
-            embeddings = await asyncio.to_thread(
-                self.embedding_model.embed, data, memory_action="add"
-            )
+                )
+            return returned_memories
+
+        parsed_messages = parse_messages(messages)
+        new_retrieved_facts = await asyncio.to_thread(
+            get_fact_retrieval_messages,
+            messages=parsed_messages,
+            mem0_llm=self.llm,
+            custom_prompt=self.config.custom_fact_extraction_prompt,
+        )
+
+        if not new_retrieved_facts:
+            return {"results": []}
+
+        retrieved_old_memory = []
+        new_message_embeddings = {}
+
+        async def process_fact_for_search(new_mem_content):
+            embeddings = await asyncio.to_thread(self.embedding_model.embed, new_mem_content, "add")
+            new_message_embeddings[new_mem_content] = embeddings
+            existing_mems = await asyncio.to_thread(
+                self.vector_store.search,
+                query=new_mem_content,
+                vectors=embeddings,
+                filters=filters,
+                limit=5,
+            )
+            return existing_mems[0]
+
+        tasks = [process_fact_for_search(new_mem) for new_mem in new_retrieved_facts]
+        search_results = await asyncio.gather(*tasks)
+
+        for existing_memories in search_results:
+            relevant_memories = [mem for mem in existing_memories if float(mem.score) >= 0.7]
+            if relevant_memories:
+                retrieved_old_memory.extend(relevant_memories[:5])
+
+        temp_uuid_mapping = {}
+        for idx, item in enumerate(retrieved_old_memory):
+            temp_uuid_mapping[str(idx)] = item["id"]
+            retrieved_old_memory[idx]["id"] = str(idx)
+
+        if new_retrieved_facts:
+            function_calling_prompt = get_update_memory_messages(
+                retrieved_old_memory, new_retrieved_facts, self.config.custom_update_memory_prompt
+            )
+
+            try:
+                new_memories_with_actions = await asyncio.to_thread(
+                    self.llm.generate_response,
+                    messages=[{"role": "user", "content": function_calling_prompt}],
+                    response_format={"type": "json_object"},
+                )
+
+                try:
+                    new_memories_with_actions = json.loads(
+                        new_memories_with_actions.get("content", "{}")
+                    )
+                except json.JSONDecodeError:
+                    new_memories_with_actions = {}
+
+            except Exception as e:
+                logger.error(f"Error processing memory: {e}")
+                return {"results": []}
+
+        returned_memories = []
+
+        for resp in new_memories_with_actions.get("memory", []):
+            try:
+                action_text = resp.get("text")
+                if not action_text:
+                    logger.info("Skipping memory entry because of empty `text` field.")
+                    continue
+
+                event_type = resp.get("event")
+                if event_type in ["ADD", "UPDATE"]:
+                    embeddings = new_message_embeddings.get(action_text) or await asyncio.to_thread(
+                        self.embedding_model.embed, action_text, "update"
+                    )
+
+                    if event_type == "ADD":
+                        memory_id = await self._create_memory_async(
+                            action_text, {action_text: embeddings}, metadata=metadata
+                        )
+                        returned_memories.append(
+                            {"id": memory_id, "memory": action_text, "event": "ADD"}
+                        )
+                    elif event_type == "UPDATE":
+                        memory_id = temp_uuid_mapping.get(resp.get("id"))
+                        if memory_id:
+                            await self._update_memory_async(
+                                memory_id, action_text, {action_text: embeddings}, metadata=metadata
+                            )
+                            returned_memories.append(
+                                {"id": memory_id, "memory": action_text, "event": "UPDATE"}
+                            )
+
+                elif event_type == "DELETE":
+                    memory_id = temp_uuid_mapping.get(resp.get("id"))
+                    if memory_id:
+                        await self._delete_memory_async(memory_id)
+                        returned_memories.append({"id": memory_id, "event": "DELETE"})
+
+            except Exception as e:
+                logger.error(f"Error processing memory: {e}")
+                continue
+
+        return {"results": returned_memories}
+
+    async def _create_memory_async(self, data, embeddings, metadata=None):
+        if metadata is None:
+            metadata = {}
+
+        if "created_at" not in metadata:
+            metadata["created_at"] = datetime.now(pytz.utc).isoformat()
+        if "updated_at" not in metadata:
+            metadata["updated_at"] = metadata["created_at"]
 
         memory_id = str(uuid.uuid4())
-        metadata = metadata or {}
+        metadata["id"] = memory_id
         metadata["data"] = data
-        metadata["hash"] = hashlib.md5(data.encode()).hexdigest()
-        metadata["created_at"] = datetime.now(pytz.timezone("US/Pacific")).isoformat()
+        metadata["hash"] = str(hashlib.md5(data.encode()).hexdigest())
+
+        vectors, ids, payloads = zip(
+            *[(embedding, memory_id, metadata) for content, embedding in embeddings.items()]
+        )
 
         await asyncio.to_thread(
             self.vector_store.insert,
-            vectors=[embeddings],
-            ids=[memory_id],
-            payloads=[metadata],
+            vectors=vectors,
+            ids=ids,
+            payloads=payloads,
         )
 
         await asyncio.to_thread(
@@ -2313,151 +1025,39 @@
             None,
             data,
             "ADD",
-<<<<<<< HEAD
-            created_at=metadata["created_at"],
-=======
             created_at=metadata.get("created_at"),
             actor_id=metadata.get("actor_id"),
             role=metadata.get("role"),
->>>>>>> 37ee3c5e
-        )
-
-        capture_event(
-            "mem0._create_memory", self, {"memory_id": memory_id, "sync_type": "async"}
-        )
+        )
+
+        capture_event("mem0._create_memory", self, {"memory_id": memory_id, "sync_type": "async"})
         return memory_id
 
-    async def _create_procedural_memory(
-        self, messages, metadata=None, llm=None, prompt=None
-    ):
-        """
-        Create a procedural memory asynchronously
-
-        Args:
-            messages (list): List of messages to create a procedural memory from.
-            metadata (dict): Metadata to create a procedural memory from.
-            llm (llm, optional): LLM to use for the procedural memory creation. Defaults to None.
-            prompt (str, optional): Prompt to use for the procedural memory creation. Defaults to None.
-        """
+    async def _update_memory_async(self, memory_id, data, embeddings, metadata=None):
         try:
-            from langchain_core.messages.utils import (
-                convert_to_messages,  # type: ignore
-            )
+            existing_memory = await asyncio.to_thread(self.vector_store.get, vector_id=memory_id)
         except Exception:
-            logger.error(
-                "Import error while loading langchain-core. Please install 'langchain-core' to use procedural memory."
-            )
-            raise
-
-        logger.info("Creating procedural memory")
-
-        parsed_messages = [
-            {"role": "system", "content": prompt or PROCEDURAL_MEMORY_SYSTEM_PROMPT},
-            *messages,
-            {
-                "role": "user",
-                "content": "Create procedural memory of the above conversation.",
-            },
-        ]
-
-        try:
-            if llm is not None:
-                parsed_messages = convert_to_messages(parsed_messages)
-                response = await asyncio.to_thread(llm.invoke, input=parsed_messages)
-                procedural_memory = response.content
-            else:
-                procedural_memory = await asyncio.to_thread(
-                    self.llm.generate_response, messages=parsed_messages
-                )
-        except Exception as e:
-            logger.error(f"Error generating procedural memory summary: {e}")
-            raise
-
-        if metadata is None:
-            raise ValueError("Metadata cannot be done for procedural memory.")
-
-        metadata["memory_type"] = MemoryType.PROCEDURAL.value
-<<<<<<< HEAD
-        # Generate embeddings for the summary
-        embeddings = await asyncio.to_thread(
-            self.embedding_model.embed, procedural_memory, memory_action="add"
-        )
-        # Create the memory
-        memory_id = await self._create_memory(
-            procedural_memory, {procedural_memory: embeddings}, metadata=metadata
-        )
-        capture_event(
-            "mem0._create_procedural_memory",
-            self,
-            {"memory_id": memory_id, "sync_type": "async"},
-        )
-
-        # Return results in the same format as add()
-        result = {
-            "results": [{"id": memory_id, "memory": procedural_memory, "event": "ADD"}]
-        }
-=======
-        embeddings = await asyncio.to_thread(self.embedding_model.embed, procedural_memory, memory_action="add")
-        memory_id = await self._create_memory(procedural_memory, {procedural_memory: embeddings}, metadata=metadata)
-        capture_event("mem0._create_procedural_memory", self, {"memory_id": memory_id, "sync_type": "async"})
-
-        result = {"results": [{"id": memory_id, "memory": procedural_memory, "event": "ADD"}]}
->>>>>>> 37ee3c5e
-
-        return result
-
-    async def _update_memory(self, memory_id, data, existing_embeddings, metadata=None):
-        logger.info(f"Updating memory with {data=}")
-
-        try:
-            existing_memory = await asyncio.to_thread(
-                self.vector_store.get, vector_id=memory_id
-            )
-        except Exception:
-<<<<<<< HEAD
-            raise ValueError(
-                f"Error getting memory with ID {memory_id}. Please provide a valid 'memory_id'"
-            )
-=======
             logger.error(f"Error getting memory with ID {memory_id} during update.")
             raise ValueError(f"Error getting memory with ID {memory_id}. Please provide a valid 'memory_id'")
->>>>>>> 37ee3c5e
 
         prev_value = existing_memory.payload.get("data")
 
         new_metadata = deepcopy(metadata) if metadata is not None else {}
-
-        new_metadata["data"] = data
-        new_metadata["hash"] = hashlib.md5(data.encode()).hexdigest()
-        new_metadata["created_at"] = existing_memory.payload.get("created_at")
-        new_metadata["updated_at"] = datetime.now(
-            pytz.timezone("US/Pacific")
-        ).isoformat()
-
-        if "user_id" in existing_memory.payload:
-            new_metadata["user_id"] = existing_memory.payload["user_id"]
-        if "agent_id" in existing_memory.payload:
-            new_metadata["agent_id"] = existing_memory.payload["agent_id"]
-        if "run_id" in existing_memory.payload:
-            new_metadata["run_id"] = existing_memory.payload["run_id"]
-
-        if "actor_id" in existing_memory.payload:
-            new_metadata["actor_id"] = existing_memory.payload["actor_id"]
-        if "role" in existing_memory.payload:
-            new_metadata["role"] = existing_memory.payload["role"]
-
-        if data in existing_embeddings:
-            embeddings = existing_embeddings[data]
-        else:
-            embeddings = await asyncio.to_thread(
-                self.embedding_model.embed, data, "update"
-            )
+        existing_metadata = deepcopy(existing_memory.payload)
+        existing_metadata.update(new_metadata)
+        existing_metadata["data"] = data
+        existing_metadata["hash"] = str(hashlib.md5(data.encode()).hexdigest())
+        existing_metadata["updated_at"] = datetime.now(pytz.utc).isoformat()
+
+        vectors, ids, payloads = zip(
+            *[(embedding, memory_id, existing_metadata) for content, embedding in embeddings.items()]
+        )
 
         await asyncio.to_thread(
             self.vector_store.update,
             vector_id=memory_id,
-            vector=embeddings,
-            payload=new_metadata,
+            vector=vectors[0],
+            payload=existing_metadata,
         )
         logger.info(f"Updating memory with ID {memory_id=} with {data=}")
 
@@ -2467,38 +1067,20 @@
             prev_value,
             data,
             "UPDATE",
-            created_at=new_metadata["created_at"],
-            updated_at=new_metadata["updated_at"],
-            actor_id=new_metadata.get("actor_id"),
-            role=new_metadata.get("role"),
-        )
-<<<<<<< HEAD
-
-        capture_event(
-            "mem0._update_memory", self, {"memory_id": memory_id, "sync_type": "async"}
-        )
-        return memory_id
-
-    async def _delete_memory(self, memory_id):
-        logging.info(f"Deleting memory with {memory_id=}")
-        existing_memory = await asyncio.to_thread(
-            self.vector_store.get, vector_id=memory_id
-        )
-=======
+            created_at=existing_metadata["created_at"],
+            updated_at=existing_metadata["updated_at"],
+            actor_id=existing_metadata.get("actor_id"),
+            role=existing_metadata.get("role"),
+        )
         capture_event("mem0._update_memory", self, {"memory_id": memory_id, "sync_type": "async"})
-        return memory_id
-
-    async def _delete_memory(self, memory_id):
+
+    async def _delete_memory_async(self, memory_id):
         logger.info(f"Deleting memory with {memory_id=}")
         existing_memory = await asyncio.to_thread(self.vector_store.get, vector_id=memory_id)
->>>>>>> 37ee3c5e
         prev_value = existing_memory.payload["data"]
 
         await asyncio.to_thread(self.vector_store.delete, vector_id=memory_id)
         await asyncio.to_thread(
-<<<<<<< HEAD
-            self.db.add_history, memory_id, prev_value, None, "DELETE", is_deleted=1
-=======
             self.db.add_history,
             memory_id,
             prev_value,
@@ -2507,54 +1089,9 @@
             actor_id=existing_memory.payload.get("actor_id"),
             role=existing_memory.payload.get("role"),
             is_deleted=1,
->>>>>>> 37ee3c5e
-        )
-
-        capture_event(
-            "mem0._delete_memory", self, {"memory_id": memory_id, "sync_type": "async"}
-        )
+        )
+
+        capture_event("mem0._delete_memory", self, {"memory_id": memory_id, "sync_type": "async"})
         return memory_id
 
-    async def reset(self):
-        """
-        Reset the memory store asynchronously by:
-            Deletes the vector store collection
-            Resets the database
-            Recreates the vector store with a new client
-        """
-        logger.warning("Resetting all memories")
-        await asyncio.to_thread(self.vector_store.delete_col)
-
-        gc.collect()
-
-<<<<<<< HEAD
-        if hasattr(self.vector_store, "client") and hasattr(
-            self.vector_store.client, "close"
-        ):
-            await asyncio.to_thread(self.vector_store.client.close)
-
-        if hasattr(self.db, "close") and self.db.close:
-            await asyncio.to_thread(
-                lambda: self.db.reset()
-            )
-            await asyncio.to_thread(self.db.close)
-=======
-        if hasattr(self.vector_store, "client") and hasattr(self.vector_store.client, "close"):
-            await asyncio.to_thread(self.vector_store.client.close)
-
-        if hasattr(self.db, "connection") and self.db.connection:
-            await asyncio.to_thread(lambda: self.db.connection.execute("DROP TABLE IF EXISTS history"))
-            await asyncio.to_thread(self.db.connection.close)
->>>>>>> 37ee3c5e
-
-        self.db = SQLDatabaseManager(
-            type=self.config.history_db.type, url=self.config.history_db.url
-        )
-
-        self.vector_store = VectorStoreFactory.create(
-            self.config.vector_store.provider, self.config.vector_store.config
-        )
-        capture_event("mem0.reset", self, {"sync_type": "async"})
-
-    async def chat(self, query):
-        raise NotImplementedError("Chat function not implemented yet.")+    # Add other async methods as needed following the same pattern...